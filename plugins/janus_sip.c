/*! \file   janus_sip.c
 * \author Lorenzo Miniero <lorenzo@meetecho.com>
 * \copyright GNU General Public License v3
 * \brief  Janus SIP plugin
 * \details  This is a simple SIP plugin for Janus, allowing WebRTC peers
 * to register at a SIP server (e.g., Asterisk) and call SIP user agents
 * through the gateway. Specifically, when attaching to the plugin peers
 * are requested to provide their SIP server credentials, i.e., the address
 * of the SIP server and their username/secret. This results in the plugin
 * registering at the SIP server and acting as a SIP client on behalf of
 * the web peer. Most of the SIP states and lifetime are masked by the plugin,
 * and only the relevant events (e.g., INVITEs and BYEs) and functionality
 * (call, hangup) are made available to the web peer: peers can call
 * extensions at the SIP server or wait for incoming INVITEs, and during
 * a call they can send DTMF tones. Calls can do plain RTP or SDES-SRTP.
 *
 * The concept behind this plugin is to allow different web pages associated
 * to the same peer, and hence the same SIP user, to attach to the plugin
 * at the same time and yet just do a SIP REGISTER once. The same should
 * apply for calls: while an incoming call would be notified to all the
 * web UIs associated to the peer, only one would be able to pick up and
 * answer, in pretty much the same way as SIP forking works but without the
 * need to fork in the same place. This specific functionality, though, has
 * not been implemented as of yet.
 *
 * \todo Only Asterisk and Kamailio have been tested as a SIP server, and
 * specifically only with basic audio calls: this plugin needs some work
 * to make it more stable and reliable.
 *
 * \section sipapi SIP Plugin API
 *
 * All requests you can send in the SIP Plugin API are asynchronous,
 * which means all responses (successes and errors) will be delivered
 * as events with the same transaction.
 *
 * The supported requests are \c register , \c call , \c accept and
 * \c hangup . \c register can be used, as the name suggests, to register
 * a username at a SIP registrar to call and be called; \c call is used
 * to send an INVITE to a different SIP URI through the plugin, while
 * \c accept is used to accept the call in case one is invited instead
 * of inviting; finally, \c hangup can be used to terminate the
 * communication at any time, either to hangup (BYE) an ongoing call or
 * to cancel/decline (CANCEL/BYE) a call that hasn't started yet.
 *
 * Actual API docs: TBD.
 *
 * \ingroup plugins
 * \ref plugins
 */

#include "plugin.h"

#include <arpa/inet.h>
#include <net/if.h>

#include <jansson.h>

#include <sofia-sip/msg_header.h>
#include <sofia-sip/nua.h>
#include <sofia-sip/sdp.h>
#include <sofia-sip/sip_status.h>
#include <sofia-sip/url.h>
#include <sofia-sip/tport_tag.h>

#include <srtp/srtp.h>
#include <srtp/crypto_kernel.h>

#include "../debug.h"
#include "../apierror.h"
#include "../config.h"
#include "../mutex.h"
#include "../record.h"
#include "../rtp.h"
#include "../rtcp.h"
#include "../utils.h"


/* Plugin information */
#define JANUS_SIP_VERSION			6
#define JANUS_SIP_VERSION_STRING	"0.0.6"
#define JANUS_SIP_DESCRIPTION		"This is a simple SIP plugin for Janus, allowing WebRTC peers to register at a SIP server and call SIP user agents through the gateway."
#define JANUS_SIP_NAME				"JANUS SIP plugin"
#define JANUS_SIP_AUTHOR			"Meetecho s.r.l."
#define JANUS_SIP_PACKAGE			"janus.plugin.sip"

/* Plugin methods */
janus_plugin *create(void);
int janus_sip_init(janus_callbacks *callback, const char *config_path);
void janus_sip_destroy(void);
int janus_sip_get_api_compatibility(void);
int janus_sip_get_version(void);
const char *janus_sip_get_version_string(void);
const char *janus_sip_get_description(void);
const char *janus_sip_get_name(void);
const char *janus_sip_get_author(void);
const char *janus_sip_get_package(void);
void janus_sip_create_session(janus_plugin_session *handle, int *error);
struct janus_plugin_result *janus_sip_handle_message(janus_plugin_session *handle, char *transaction, char *message, char *sdp_type, char *sdp);
void janus_sip_setup_media(janus_plugin_session *handle);
void janus_sip_incoming_rtp(janus_plugin_session *handle, int video, char *buf, int len);
void janus_sip_incoming_rtcp(janus_plugin_session *handle, int video, char *buf, int len);
void janus_sip_hangup_media(janus_plugin_session *handle);
void janus_sip_destroy_session(janus_plugin_session *handle, int *error);
char *janus_sip_query_session(janus_plugin_session *handle);

/* Plugin setup */
static janus_plugin janus_sip_plugin =
	JANUS_PLUGIN_INIT (
		.init = janus_sip_init,
		.destroy = janus_sip_destroy,

		.get_api_compatibility = janus_sip_get_api_compatibility,
		.get_version = janus_sip_get_version,
		.get_version_string = janus_sip_get_version_string,
		.get_description = janus_sip_get_description,
		.get_name = janus_sip_get_name,
		.get_author = janus_sip_get_author,
		.get_package = janus_sip_get_package,

		.create_session = janus_sip_create_session,
		.handle_message = janus_sip_handle_message,
		.setup_media = janus_sip_setup_media,
		.incoming_rtp = janus_sip_incoming_rtp,
		.incoming_rtcp = janus_sip_incoming_rtcp,
		.hangup_media = janus_sip_hangup_media,
		.destroy_session = janus_sip_destroy_session,
		.query_session = janus_sip_query_session,
	);

/* Plugin creator */
janus_plugin *create(void) {
	JANUS_LOG(LOG_VERB, "%s created!\n", JANUS_SIP_NAME);
	return &janus_sip_plugin;
}

/* Parameter validation */
static struct janus_json_parameter request_parameters[] = {
	{"request", JSON_STRING, JANUS_JSON_PARAM_REQUIRED}
};
static struct janus_json_parameter register_parameters[] = {
	{"type", JSON_STRING, 0},
	{"send_register", JANUS_JSON_BOOL, 0},
	{"sips", JANUS_JSON_BOOL, 0},
	{"username", JSON_STRING, 0},
	{"secret", JSON_STRING, 0},
	{"ha1_secret", JSON_STRING, 0},
	{"authuser", JSON_STRING, 0}
};
static struct janus_json_parameter proxy_parameters[] = {
	{"proxy", JSON_STRING, 0}
};
static struct janus_json_parameter call_parameters[] = {
	{"uri", JSON_STRING, JANUS_JSON_PARAM_REQUIRED},
	{"autoack", JANUS_JSON_BOOL, 0},
	{"headers", JSON_OBJECT, 0},
	{"srtp", JSON_STRING, 0}
};
static struct janus_json_parameter accept_parameters[] = {
	{"srtp", JSON_STRING, 0}
};
static struct janus_json_parameter recording_parameters[] = {
	{"action", JSON_STRING, JANUS_JSON_PARAM_REQUIRED},
	{"audio", JANUS_JSON_BOOL, 0},
	{"video", JANUS_JSON_BOOL, 0},
	{"peer_audio", JANUS_JSON_BOOL, 0},
	{"peer_video", JANUS_JSON_BOOL, 0},
	{"filename", JSON_STRING, 0}
};
static struct janus_json_parameter dtmf_info_parameters[] = {
	{"digit", JSON_STRING, JANUS_JSON_PARAM_REQUIRED},
	{"duration", JSON_INTEGER, JANUS_JSON_PARAM_POSITIVE}
};

/* Useful stuff */
static volatile gint initialized = 0, stopping = 0;
static janus_callbacks *gateway = NULL;

static char local_ip[INET6_ADDRSTRLEN];
static int keepalive_interval = 120;
static gboolean behind_nat = FALSE;
static char *user_agent;
#define JANUS_DEFAULT_REGISTER_TTL	3600
static int register_ttl = JANUS_DEFAULT_REGISTER_TTL;

static GThread *handler_thread;
static void *janus_sip_handler(void *data);

typedef struct janus_sip_message {
	janus_plugin_session *handle;
	char *transaction;
	char *message;
	char *sdp_type;
	char *sdp;
} janus_sip_message;
static GAsyncQueue *messages = NULL;
static janus_sip_message exit_message;


typedef enum {
	janus_sip_registration_status_disabled = -2,
	janus_sip_registration_status_failed = -1,
	janus_sip_registration_status_unregistered = 0,
	janus_sip_registration_status_registering,
	janus_sip_registration_status_registered,
	janus_sip_registration_status_unregistering,
} janus_sip_registration_status;

static const char *janus_sip_registration_status_string(janus_sip_registration_status status) {
	switch(status) {
		case janus_sip_registration_status_disabled:
			return "disabled";
		case janus_sip_registration_status_failed:
			return "failed";
		case janus_sip_registration_status_unregistered:
			return "unregistered";
		case janus_sip_registration_status_registering:
			return "registering";
		case janus_sip_registration_status_registered:
			return "registered";
		case janus_sip_registration_status_unregistering:
			return "unregistering";
		default:
			return "unknown";
	}
}


typedef enum {
	janus_sip_call_status_idle = 0,
	janus_sip_call_status_inviting,
	janus_sip_call_status_invited,
	janus_sip_call_status_incall,
	janus_sip_call_status_closing,
} janus_sip_call_status;

static const char *janus_sip_call_status_string(janus_sip_call_status status) {
	switch(status) {
		case janus_sip_call_status_idle:
			return "idle";
		case janus_sip_call_status_inviting:
			return "inviting";
		case janus_sip_call_status_invited:
			return "invited";
		case janus_sip_call_status_incall:
			return "incall";
		case janus_sip_call_status_closing:
			return "closing";
		default:
			return "unknown";
	}
}


/* Sofia stuff */
typedef struct ssip_s ssip_t;
typedef struct ssip_oper_s ssip_oper_t;

typedef enum {
	janus_sip_secret_type_plaintext = 1,
	janus_sip_secret_type_hashed = 2,
	janus_sip_secret_type_unknown
} janus_sip_secret_type;

typedef struct janus_sip_account {
	char *identity;
	char *user_agent;		/* Used to override the general UA string */
	gboolean sips;
	char *username;
	char *display_name;		/* Used for outgoing calls in the From header */
	char *authuser;			/**< username to use for authentication */
	char *secret;
	janus_sip_secret_type secret_type;
	int sip_port;
	char *proxy;
	janus_sip_registration_status registration_status;
} janus_sip_account;

typedef struct janus_sip_media {
	char *remote_ip;
	int ready:1;
	gboolean autoack;
	gboolean require_srtp, has_srtp_local, has_srtp_remote;
	int has_audio:1;
	int audio_rtp_fd, audio_rtcp_fd;
	int local_audio_rtp_port, remote_audio_rtp_port;
	int local_audio_rtcp_port, remote_audio_rtcp_port;
	guint32 audio_ssrc, audio_ssrc_peer;
	int audio_pt;
	const char *audio_pt_name;
	srtp_t audio_srtp_in, audio_srtp_out;
	srtp_policy_t audio_remote_policy, audio_local_policy;
	int audio_srtp_suite_in, audio_srtp_suite_out;
	int has_video:1;
	int video_rtp_fd, video_rtcp_fd;
	int local_video_rtp_port, remote_video_rtp_port;
	int local_video_rtcp_port, remote_video_rtcp_port;
	guint32 video_ssrc, video_ssrc_peer;
	int video_pt;
	const char *video_pt_name;
	srtp_t video_srtp_in, video_srtp_out;
	srtp_policy_t video_remote_policy, video_local_policy;
	int video_srtp_suite_in, video_srtp_suite_out;
} janus_sip_media;

typedef struct janus_sip_session {
	janus_plugin_session *handle;
	ssip_t *stack;
	janus_sip_account account;
	janus_sip_call_status status;
	janus_sip_media media;
	sdp_parser_t *raw_media;
	char *transaction;
	char *callee;
	janus_recorder *arc;		/* The Janus recorder instance for this user's audio, if enabled */
	janus_recorder *arc_peer;	/* The Janus recorder instance for the peer's audio, if enabled */
	janus_recorder *vrc;		/* The Janus recorder instance for this user's video, if enabled */
	janus_recorder *vrc_peer;	/* The Janus recorder instance for the peer's video, if enabled */
	janus_mutex rec_mutex;		/* Mutex to protect the recorders from race conditions */
	volatile gint hangingup;
	volatile gint destroyed;
	janus_refcount ref;
	janus_mutex mutex;
} janus_sip_session;
static GHashTable *sessions;
static janus_mutex sessions_mutex;

static void janus_sip_srtp_cleanup(janus_sip_session *session);

static void janus_sip_session_destroy(janus_sip_session *session) {
	if(!session)
		return;
	if(!g_atomic_int_compare_and_exchange(&session->destroyed, 0, 1))
		return;
	janus_refcount_decrease(&session->ref);
}

static void janus_sip_session_free(const janus_refcount *session_ref) {
	janus_sip_session *session = janus_refcount_containerof(session_ref, janus_sip_session, ref);
	/* Remove the reference to the core plugin session */
	janus_refcount_decrease(&session->handle->ref);
	/* This session can be destroyed, free all the resources */
	if(session->account.identity) {
		g_free(session->account.identity);
		session->account.identity = NULL;
	}
	session->account.sips = TRUE;
	if(session->account.proxy) {
		g_free(session->account.proxy);
		session->account.proxy = NULL;
	}
	if(session->account.secret) {
		g_free(session->account.secret);
		session->account.secret = NULL;
	}
	if(session->account.username) {
		g_free(session->account.username);
		session->account.username = NULL;
	}
	if(session->account.authuser) {
		g_free(session->account.authuser);
		session->account.authuser = NULL;
	}
	if(session->callee) {
		g_free(session->callee);
		session->callee = NULL;
	}
	if(session->transaction) {
		g_free(session->transaction);
		session->transaction = NULL;
	}
	if(session->media.remote_ip) {
		g_free(session->media.remote_ip);
		session->media.remote_ip = NULL;
	}
	if(session->stack) {
		g_free(session->stack);
		session->stack = NULL;
	}
	janus_sip_srtp_cleanup(session);
	g_free(session);
}

static void janus_sip_message_free(janus_sip_message *msg) {
	if(!msg || msg == &exit_message)
		return;

	if(msg->handle && msg->handle->plugin_handle) {
		janus_sip_session *session = (janus_sip_session *)msg->handle->plugin_handle;
		janus_refcount_decrease(&session->ref);
	}
	msg->handle = NULL;

	g_free(msg->transaction);
	msg->transaction = NULL;
	g_free(msg->message);
	msg->message = NULL;
	g_free(msg->sdp_type);
	msg->sdp_type = NULL;
	g_free(msg->sdp);
	msg->sdp = NULL;

	g_free(msg);
}


#undef SU_ROOT_MAGIC_T
#define SU_ROOT_MAGIC_T	ssip_t
#undef NUA_MAGIC_T
#define NUA_MAGIC_T		ssip_t
#undef NUA_HMAGIC_T
#define NUA_HMAGIC_T	ssip_oper_t

struct ssip_s {
	su_home_t s_home[1];
	su_root_t *s_root;
	nua_t *s_nua;
	nua_handle_t *s_nh_r, *s_nh_i;
	janus_sip_session *session;
};


/* SRTP stuff (in case we need SDES) */
#define SRTP_MASTER_KEY_LENGTH	16
#define SRTP_MASTER_SALT_LENGTH	14
#define SRTP_MASTER_LENGTH (SRTP_MASTER_KEY_LENGTH + SRTP_MASTER_SALT_LENGTH)
static const char *janus_sip_srtp_error[] =
{
	"err_status_ok",
	"err_status_fail",
	"err_status_bad_param",
	"err_status_alloc_fail",
	"err_status_dealloc_fail",
	"err_status_init_fail",
	"err_status_terminus",
	"err_status_auth_fail",
	"err_status_cipher_fail",
	"err_status_replay_fail",
	"err_status_replay_old",
	"err_status_algo_fail",
	"err_status_no_such_op",
	"err_status_no_ctx",
	"err_status_cant_check",
	"err_status_key_expired",
	"err_status_socket_err",
	"err_status_signal_err",
	"err_status_nonce_bad",
	"err_status_read_fail",
	"err_status_write_fail",
	"err_status_parse_err",
	"err_status_encode_err",
	"err_status_semaphore_err",
	"err_status_pfkey_err",
};
static const gchar *janus_sip_get_srtp_error(int error) {
	if(error < 0 || error > 24)
		return NULL;
	return janus_sip_srtp_error[error];
}
static int janus_sip_srtp_set_local(janus_sip_session *session, gboolean video, char **crypto) {
	if(session == NULL)
		return -1;
	/* Generate key/salt */
	uint8_t *key = g_malloc0(SRTP_MASTER_LENGTH);
	crypto_get_random(key, SRTP_MASTER_LENGTH);
	/* Set SRTP policies */
	srtp_policy_t *policy = video ? &session->media.video_local_policy : &session->media.audio_local_policy;
	crypto_policy_set_rtp_default(&(policy->rtp));
	crypto_policy_set_rtcp_default(&(policy->rtcp));
	policy->ssrc.type = ssrc_any_inbound;
	policy->key = key;
	policy->next = NULL;
	/* Create SRTP context */
	err_status_t res = srtp_create(video ? &session->media.video_srtp_out : &session->media.audio_srtp_out, policy);
	if(res != err_status_ok) {
		/* Something went wrong... */
		JANUS_LOG(LOG_ERR, "Oops, error creating outbound SRTP session: %d (%s)\n", res, janus_sip_get_srtp_error(res));
		g_free(key);
		policy->key = NULL;
		return -2;
	}
	/* Base64 encode the salt */
	*crypto = g_base64_encode(key, SRTP_MASTER_LENGTH);
	if((video && session->media.video_srtp_out) || (!video && session->media.audio_srtp_out)) {
		JANUS_LOG(LOG_VERB, "%s outbound SRTP session created\n", video ? "Video" : "Audio");
	}
	return 0;
}
static int janus_sip_srtp_set_remote(janus_sip_session *session, gboolean video, const char *crypto, int suite) {
	if(session == NULL || crypto == NULL)
		return -1;
	/* Base64 decode the crypto string and set it as the remote SRTP context */
	gsize len = 0;
	guchar *decoded = g_base64_decode(crypto, &len);
	if(len < SRTP_MASTER_LENGTH) {
		/* FIXME Can this happen? */
		g_free(decoded);
		return -2;
	}
	/* Set SRTP policies */
	srtp_policy_t *policy = video ? &session->media.video_remote_policy : &session->media.audio_remote_policy;
	crypto_policy_set_rtp_default(&(policy->rtp));
	crypto_policy_set_rtcp_default(&(policy->rtcp));
	if(suite == 32) {
		crypto_policy_set_aes_cm_128_hmac_sha1_32(&(policy->rtp));
		crypto_policy_set_aes_cm_128_hmac_sha1_32(&(policy->rtcp));
	} else if(suite == 80) {
		crypto_policy_set_aes_cm_128_hmac_sha1_80(&(policy->rtp));
		crypto_policy_set_aes_cm_128_hmac_sha1_80(&(policy->rtcp));
	}
	policy->ssrc.type = ssrc_any_inbound;
	policy->key = decoded;
	policy->next = NULL;
	/* Create SRTP context */
	err_status_t res = srtp_create(video ? &session->media.video_srtp_in : &session->media.audio_srtp_in, policy);
	if(res != err_status_ok) {
		/* Something went wrong... */
		JANUS_LOG(LOG_ERR, "Oops, error creating inbound SRTP session: %d (%s)\n", res, janus_sip_get_srtp_error(res));
		g_free(decoded);
		policy->key = NULL;
		return -2;
	}
	if((video && session->media.video_srtp_in) || (!video && session->media.audio_srtp_in)) {
		JANUS_LOG(LOG_VERB, "%s inbound SRTP session created\n", video ? "Video" : "Audio");
	}
	return 0;
}
static void janus_sip_srtp_cleanup(janus_sip_session *session) {
	if(session == NULL)
		return;
	session->media.autoack = TRUE;
	session->media.require_srtp = FALSE;
	session->media.has_srtp_local = FALSE;
	session->media.has_srtp_remote = FALSE;
	/* Audio */
	if(session->media.audio_srtp_out)
		srtp_dealloc(session->media.audio_srtp_out);
	session->media.audio_srtp_out = NULL;
	g_free(session->media.audio_local_policy.key);
	session->media.audio_local_policy.key = NULL;
	session->media.audio_srtp_suite_out = 0;
	if(session->media.audio_srtp_in)
		srtp_dealloc(session->media.audio_srtp_in);
	session->media.audio_srtp_in = NULL;
	g_free(session->media.audio_remote_policy.key);
	session->media.audio_remote_policy.key = NULL;
	session->media.audio_srtp_suite_in = 0;
	/* Video */
	if(session->media.video_srtp_out)
		srtp_dealloc(session->media.video_srtp_out);
	session->media.video_srtp_out = NULL;
	g_free(session->media.video_local_policy.key);
	session->media.video_local_policy.key = NULL;
	session->media.video_srtp_suite_out = 0;
	if(session->media.video_srtp_in)
		srtp_dealloc(session->media.video_srtp_in);
	session->media.video_srtp_in = NULL;
	g_free(session->media.video_remote_policy.key);
	session->media.video_remote_policy.key = NULL;
	session->media.video_srtp_suite_in = 0;
}


/* Sofia Event thread */
gpointer janus_sip_sofia_thread(gpointer user_data);
/* Sofia callbacks */
void janus_sip_sofia_callback(nua_event_t event, int status, char const *phrase, nua_t *nua, nua_magic_t *magic, nua_handle_t *nh, nua_hmagic_t *hmagic, sip_t const *sip, tagi_t tags[]);
/* SDP parsing and manipulation */
void janus_sip_sdp_process(janus_sip_session *session, sdp_session_t *sdp, gboolean answer);
char *janus_sip_sdp_manipulate(janus_sip_session *session, sdp_session_t *sdp, gboolean answer);
/* Media */
static int janus_sip_allocate_local_ports(janus_sip_session *session);
static void *janus_sip_relay_thread(void *data);


/* URI parsing utilies */

#define JANUS_SIP_URI_MAXLEN	1024
typedef struct {
	char data[JANUS_SIP_URI_MAXLEN];
	url_t url[1];
} janus_sip_uri_t;

/* Parses a SIP URI (SIPS is not supported), returns 0 on success, -1 otherwise */
static int janus_sip_parse_uri(janus_sip_uri_t *sip_uri, const char *data) {
	g_strlcpy(sip_uri->data, data, JANUS_SIP_URI_MAXLEN);
	if (url_d(sip_uri->url, sip_uri->data) < 0 || sip_uri->url->url_type != url_sip)
		return -1;
	return 0;
}

/* Similar to the above function, but it also accepts SIPS URIs */
static int janus_sip_parse_proxy_uri(janus_sip_uri_t *sip_uri, const char *data) {
	g_strlcpy(sip_uri->data, data, JANUS_SIP_URI_MAXLEN);
	if (url_d(sip_uri->url, sip_uri->data) < 0 || (sip_uri->url->url_type != url_sip && sip_uri->url->url_type != url_sips))
		return -1;
	return 0;
}

/* Error codes */
#define JANUS_SIP_ERROR_UNKNOWN_ERROR		499
#define JANUS_SIP_ERROR_NO_MESSAGE			440
#define JANUS_SIP_ERROR_INVALID_JSON		441
#define JANUS_SIP_ERROR_INVALID_REQUEST		442
#define JANUS_SIP_ERROR_MISSING_ELEMENT		443
#define JANUS_SIP_ERROR_INVALID_ELEMENT		444
#define JANUS_SIP_ERROR_ALREADY_REGISTERED	445
#define JANUS_SIP_ERROR_INVALID_ADDRESS		446
#define JANUS_SIP_ERROR_WRONG_STATE			447
#define JANUS_SIP_ERROR_MISSING_SDP			448
#define JANUS_SIP_ERROR_LIBSOFIA_ERROR		449
#define JANUS_SIP_ERROR_IO_ERROR			450
#define JANUS_SIP_ERROR_RECORDING_ERROR		451
#define JANUS_SIP_ERROR_TOO_STRICT			452


static void janus_sip_detect_local_ip(char *buf, size_t buflen) {
	JANUS_LOG(LOG_VERB, "Autodetecting local IP...\n");

	struct sockaddr_in addr;
	socklen_t len;
	int fd = socket(AF_INET, SOCK_DGRAM, 0);
	if (fd == -1)
		goto error;
	addr.sin_family = AF_INET;
	addr.sin_port = htons(1);
	inet_pton(AF_INET, "1.2.3.4", &addr.sin_addr.s_addr);
	if (connect(fd, (const struct sockaddr*) &addr, sizeof(addr)) < 0)
		goto error;
	len = sizeof(addr);
	if (getsockname(fd, (struct sockaddr*) &addr, &len) < 0)
		goto error;
	if (getnameinfo((const struct sockaddr*) &addr, sizeof(addr),
			buf, buflen,
			NULL, 0, NI_NUMERICHOST) != 0)
		goto error;
	close(fd);
	return;

error:
	if (fd != -1)
		close(fd);
	JANUS_LOG(LOG_VERB, "Couldn't find any address! using 127.0.0.1 as the local IP... (which is NOT going to work out of your machine)\n");
	g_strlcpy(buf, "127.0.0.1", buflen);
}


/* Plugin implementation */
int janus_sip_init(janus_callbacks *callback, const char *config_path) {
	if(g_atomic_int_get(&stopping)) {
		/* Still stopping from before */
		return -1;
	}
	if(callback == NULL || config_path == NULL) {
		/* Invalid arguments */
		return -1;
	}

	/* Read configuration */
	char filename[255];
	g_snprintf(filename, 255, "%s/%s.cfg", config_path, JANUS_SIP_PACKAGE);
	JANUS_LOG(LOG_VERB, "Configuration file: %s\n", filename);
	janus_config *config = janus_config_parse(filename);
	if(config != NULL)
		janus_config_print(config);

	gboolean local_ip_set = FALSE;
	janus_config_item *item = janus_config_get_item_drilldown(config, "general", "local_ip");
	if(item && item->value) {
		int family;
		if (!janus_is_ip_valid(item->value, &family)) {
			JANUS_LOG(LOG_WARN, "Invalid local IP specified: %s, guessing the default...\n", item->value);
		} else {
			/* Verify that we can actually bind to that address */
			int fd = socket(family, SOCK_DGRAM, 0);
			if (fd == -1) {
				JANUS_LOG(LOG_WARN, "Error creating test socket, falling back to detecting IP address...\n");
			} else {
				int r;
				struct sockaddr_storage ss;
				socklen_t addrlen;
				memset(&ss, 0, sizeof(ss));
				if (family == AF_INET) {
					struct sockaddr_in *addr4 = (struct sockaddr_in*)&ss;
					addr4->sin_family = AF_INET;
					addr4->sin_port = 0;
					inet_pton(AF_INET, item->value, &(addr4->sin_addr.s_addr));
					addrlen = sizeof(struct sockaddr_in);
				} else {
					struct sockaddr_in6 *addr6 = (struct sockaddr_in6*)&ss;
					addr6->sin6_family = AF_INET6;
					addr6->sin6_port = 0;
					inet_pton(AF_INET6, item->value, &(addr6->sin6_addr.s6_addr));
					addrlen = sizeof(struct sockaddr_in6);
				}
				r = bind(fd, (const struct sockaddr*)&ss, addrlen);
				close(fd);
				if (r < 0) {
					JANUS_LOG(LOG_WARN, "Error setting local IP address to %s, falling back to detecting IP address...\n", item->value);
				} else {
					g_strlcpy(local_ip, item->value, sizeof(local_ip));
					local_ip_set = TRUE;
				}
			}
		}
	}
	if (!local_ip_set)
		janus_sip_detect_local_ip(local_ip, sizeof(local_ip));
	JANUS_LOG(LOG_VERB, "Local IP set to %s\n", local_ip);

	item = janus_config_get_item_drilldown(config, "general", "keepalive_interval");
	if(item && item->value)
		keepalive_interval = atoi(item->value);
	JANUS_LOG(LOG_VERB, "SIP keep-alive interval set to %d seconds\n", keepalive_interval);

	item = janus_config_get_item_drilldown(config, "general", "register_ttl");
	if(item && item->value)
		register_ttl = atoi(item->value);
	JANUS_LOG(LOG_VERB, "SIP registration TTL set to %d seconds\n", register_ttl);

	item = janus_config_get_item_drilldown(config, "general", "behind_nat");
	if(item && item->value)
		behind_nat = janus_is_true(item->value);

	item = janus_config_get_item_drilldown(config, "general", "user_agent");
	if(item && item->value)
		user_agent = g_strdup(item->value);
	else
		user_agent = g_strdup("Janus WebRTC Gateway SIP Plugin "JANUS_SIP_VERSION_STRING);
	JANUS_LOG(LOG_VERB, "SIP User-Agent set to %s\n", user_agent);

	/* This plugin actually has nothing to configure... */
	janus_config_destroy(config);
	config = NULL;

	/* Setup sofia */
	su_init();

	sessions = g_hash_table_new_full(NULL, NULL, NULL, (GDestroyNotify)janus_sip_session_destroy);
	janus_mutex_init(&sessions_mutex);
	messages = g_async_queue_new_full((GDestroyNotify) janus_sip_message_free);
	/* This is the callback we'll need to invoke to contact the gateway */
	gateway = callback;

	g_atomic_int_set(&initialized, 1);

<<<<<<< HEAD
	/* Launch the thread that will handle incoming messages */
	GError *error = NULL;
	handler_thread = g_thread_try_new("janus sip handler", janus_sip_handler, NULL, &error);
=======
	GError *error = NULL;
	/* Start the sessions watchdog */
	watchdog = g_thread_try_new("sip watchdog", &janus_sip_watchdog, NULL, &error);
	if(error != NULL) {
		g_atomic_int_set(&initialized, 0);
		JANUS_LOG(LOG_ERR, "Got error %d (%s) trying to launch the SIP watchdog thread...\n", error->code, error->message ? error->message : "??");
		return -1;
	}
	/* Launch the thread that will handle incoming messages */
	handler_thread = g_thread_try_new("sip handler", janus_sip_handler, NULL, &error);
>>>>>>> 79c65e8f
	if(error != NULL) {
		g_atomic_int_set(&initialized, 0);
		JANUS_LOG(LOG_ERR, "Got error %d (%s) trying to launch the SIP handler thread...\n", error->code, error->message ? error->message : "??");
		return -1;
	}
	JANUS_LOG(LOG_INFO, "%s initialized!\n", JANUS_SIP_NAME);
	return 0;
}

void janus_sip_destroy(void) {
	if(!g_atomic_int_get(&initialized))
		return;
	g_atomic_int_set(&stopping, 1);

	g_async_queue_push(messages, &exit_message);
	if(handler_thread != NULL) {
		g_thread_join(handler_thread);
		handler_thread = NULL;
	}
	/* FIXME We should destroy the sessions cleanly */
	janus_mutex_lock(&sessions_mutex);
	g_hash_table_destroy(sessions);
	janus_mutex_unlock(&sessions_mutex);
	g_async_queue_unref(messages);
	messages = NULL;
	sessions = NULL;
	g_atomic_int_set(&initialized, 0);
	g_atomic_int_set(&stopping, 0);
	JANUS_LOG(LOG_INFO, "%s destroyed!\n", JANUS_SIP_NAME);
}

int janus_sip_get_api_compatibility(void) {
	/* Important! This is what your plugin MUST always return: don't lie here or bad things will happen */
	return JANUS_PLUGIN_API_VERSION;
}

int janus_sip_get_version(void) {
	return JANUS_SIP_VERSION;
}

const char *janus_sip_get_version_string(void) {
	return JANUS_SIP_VERSION_STRING;
}

const char *janus_sip_get_description(void) {
	return JANUS_SIP_DESCRIPTION;
}

const char *janus_sip_get_name(void) {
	return JANUS_SIP_NAME;
}

const char *janus_sip_get_author(void) {
	return JANUS_SIP_AUTHOR;
}

const char *janus_sip_get_package(void) {
	return JANUS_SIP_PACKAGE;
}

void janus_sip_create_session(janus_plugin_session *handle, int *error) {
	if(g_atomic_int_get(&stopping) || !g_atomic_int_get(&initialized)) {
		*error = -1;
		return;
	}
	janus_sip_session *session = g_malloc0(sizeof(janus_sip_session));
	session->handle = handle;
	session->account.identity = NULL;
	session->account.sips = TRUE;
	session->account.username = NULL;
	session->account.display_name = NULL;
	session->account.user_agent = NULL;
	session->account.authuser = NULL;
	session->account.secret = NULL;
	session->account.secret_type = janus_sip_secret_type_unknown;
	session->account.sip_port = 0;
	session->account.proxy = NULL;
	session->account.registration_status = janus_sip_registration_status_unregistered;
	session->status = janus_sip_call_status_idle;
	session->stack = NULL;
	session->transaction = NULL;
	session->callee = NULL;
	session->media.remote_ip = NULL;
	session->media.ready = 0;
	session->media.autoack = TRUE;
	session->media.require_srtp = FALSE;
	session->media.has_srtp_local = FALSE;
	session->media.has_srtp_remote = FALSE;
	session->media.has_audio = 0;
	session->media.audio_rtp_fd = -1;
	session->media.audio_rtcp_fd= -1;
	session->media.local_audio_rtp_port = 0;
	session->media.remote_audio_rtp_port = 0;
	session->media.local_audio_rtcp_port = 0;
	session->media.remote_audio_rtcp_port = 0;
	session->media.audio_ssrc = 0;
	session->media.audio_ssrc_peer = 0;
	session->media.audio_pt = -1;
	session->media.audio_pt_name = NULL;
	session->media.audio_srtp_suite_in = 0;
	session->media.audio_srtp_suite_out = 0;
	session->media.has_video = 0;
	session->media.video_rtp_fd = -1;
	session->media.video_rtcp_fd= -1;
	session->media.local_video_rtp_port = 0;
	session->media.remote_video_rtp_port = 0;
	session->media.local_video_rtcp_port = 0;
	session->media.remote_video_rtcp_port = 0;
	session->media.video_ssrc = 0;
	session->media.video_ssrc_peer = 0;
	session->media.video_pt = -1;
	session->media.video_pt_name = NULL;
	session->media.video_srtp_suite_in = 0;
	session->media.video_srtp_suite_out = 0;
	session->raw_media = NULL;
	janus_mutex_init(&session->rec_mutex);
	g_atomic_int_set(&session->hangingup, 0);
	g_atomic_int_set(&session->destroyed, 0);
	su_home_init(session->stack->s_home);
	janus_mutex_init(&session->mutex);
	handle->plugin_handle = session;
	janus_refcount_init(&session->ref, janus_sip_session_free);

	janus_mutex_lock(&sessions_mutex);
	g_hash_table_insert(sessions, handle, session);
	janus_mutex_unlock(&sessions_mutex);

	return;
}

void janus_sip_destroy_session(janus_plugin_session *handle, int *error) {
	if(g_atomic_int_get(&stopping) || !g_atomic_int_get(&initialized)) {
		*error = -1;
		return;
	}
	janus_sip_session *session = (janus_sip_session *)handle->plugin_handle;
	if(!session) {
		JANUS_LOG(LOG_ERR, "No SIP session associated with this handle...\n");
		*error = -2;
		return;
	}
	janus_mutex_lock(&sessions_mutex);
	janus_sip_hangup_media(handle);
	JANUS_LOG(LOG_VERB, "Destroying SIP session (%s)...\n", session->account.username ? session->account.username : "unregistered user");
	/* Shutdown the NUA */
	if(session->stack && session->stack->s_nua)
		nua_shutdown(session->stack->s_nua);
	g_hash_table_remove(sessions, handle);
	janus_mutex_unlock(&sessions_mutex);
	return;
}

char *janus_sip_query_session(janus_plugin_session *handle) {
	if(g_atomic_int_get(&stopping) || !g_atomic_int_get(&initialized)) {
		return NULL;
	}
	janus_sip_session *session = (janus_sip_session *)handle->plugin_handle;
	if(!session) {
		JANUS_LOG(LOG_ERR, "No session associated with this handle...\n");
		return NULL;
	}
	janus_refcount_increase(&session->ref);
	/* Provide some generic info, e.g., if we're in a call and with whom */
	json_t *info = json_object();
	json_object_set_new(info, "username", session->account.username ? json_string(session->account.username) : NULL);
	json_object_set_new(info, "display_name", session->account.display_name ? json_string(session->account.display_name) : NULL);
	json_object_set_new(info, "user_agent", session->account.user_agent ? json_string(session->account.user_agent) : NULL);
	json_object_set_new(info, "identity", session->account.identity ? json_string(session->account.identity) : NULL);
	json_object_set_new(info, "registration_status", json_string(janus_sip_registration_status_string(session->account.registration_status)));
	json_object_set_new(info, "call_status", json_string(janus_sip_call_status_string(session->status)));
	if(session->callee) {
		json_object_set_new(info, "callee", json_string(session->callee));
		json_object_set_new(info, "auto-ack", json_string(session->media.autoack ? "yes" : "no"));
		json_object_set_new(info, "srtp-required", json_string(session->media.require_srtp ? "yes" : "no"));
		json_object_set_new(info, "sdes-local", json_string(session->media.has_srtp_local ? "yes" : "no"));
		json_object_set_new(info, "sdes-remote", json_string(session->media.has_srtp_remote ? "yes" : "no"));
	}
	if(session->arc || session->vrc || session->arc_peer || session->vrc_peer) {
		json_t *recording = json_object();
		if(session->arc && session->arc->filename)
			json_object_set_new(recording, "audio", json_string(session->arc->filename));
		if(session->vrc && session->vrc->filename)
			json_object_set_new(recording, "video", json_string(session->vrc->filename));
		if(session->arc_peer && session->arc_peer->filename)
			json_object_set_new(recording, "audio-peer", json_string(session->arc_peer->filename));
		if(session->vrc_peer && session->vrc_peer->filename)
			json_object_set_new(recording, "video-peer", json_string(session->vrc_peer->filename));
		json_object_set_new(info, "recording", recording);
	}
	json_object_set_new(info, "hangingup", json_integer(g_atomic_int_get(&session->hangingup)));
	json_object_set_new(info, "destroyed", json_integer(g_atomic_int_get(&session->destroyed)));
	char *info_text = json_dumps(info, JSON_INDENT(3) | JSON_PRESERVE_ORDER);
	json_decref(info);
	janus_refcount_decrease(&session->ref);
	return info_text;
}

struct janus_plugin_result *janus_sip_handle_message(janus_plugin_session *handle, char *transaction, char *message, char *sdp_type, char *sdp) {
	if(g_atomic_int_get(&stopping) || !g_atomic_int_get(&initialized))
		return janus_plugin_result_new(JANUS_PLUGIN_ERROR, g_atomic_int_get(&stopping) ? "Shutting down" : "Plugin not initialized");
	janus_sip_session *session = (janus_sip_session *)handle->plugin_handle;
	if(!session)
		return janus_plugin_result_new(JANUS_PLUGIN_ERROR, "No session associated with this handle");

	JANUS_LOG(LOG_VERB, "%s\n", message);
	/* Increase the reference counter for this session: we'll decrease it after we handle the message */
	janus_refcount_increase(&session->ref);
	janus_sip_message *msg = g_malloc0(sizeof(janus_sip_message));
	msg->handle = handle;
	msg->transaction = transaction;
	msg->message = message;
	msg->sdp_type = sdp_type;
	msg->sdp = sdp;
	g_async_queue_push(messages, msg);

	/* All the requests to this plugin are handled asynchronously */
	return janus_plugin_result_new(JANUS_PLUGIN_OK_WAIT, NULL);
}

void janus_sip_setup_media(janus_plugin_session *handle) {
	JANUS_LOG(LOG_INFO, "[%s-%p] WebRTC media is now available\n", JANUS_SIP_PACKAGE, handle);
	if(g_atomic_int_get(&stopping) || !g_atomic_int_get(&initialized))
		return;
	janus_sip_session *session = (janus_sip_session *)handle->plugin_handle;
	if(!session) {
		JANUS_LOG(LOG_ERR, "No session associated with this handle...\n");
		return;
	}
	if(g_atomic_int_get(&session->destroyed))
		return;
	g_atomic_int_set(&session->hangingup, 0);
	/* TODO Only relay RTP/RTCP when we get this event */
}

void janus_sip_incoming_rtp(janus_plugin_session *handle, int video, char *buf, int len) {
	if(handle == NULL || g_atomic_int_get(&handle->stopped) || g_atomic_int_get(&stopping) || !g_atomic_int_get(&initialized))
		return;
	if(gateway) {
		/* Honour the audio/video active flags */
		janus_sip_session *session = (janus_sip_session *)handle->plugin_handle;
		if(!session || g_atomic_int_get(&session->destroyed)) {
			JANUS_LOG(LOG_ERR, "No session associated with this handle...\n");
			return;
		}
		if(session->status != janus_sip_call_status_incall)
			return;
		/* Forward to our SIP peer */
		if(video) {
			if(session->media.video_ssrc == 0) {
				rtp_header *header = (rtp_header *)buf;
				session->media.video_ssrc = ntohl(header->ssrc);
				JANUS_LOG(LOG_VERB, "Got SIP video SSRC: %"SCNu32"\n", session->media.video_ssrc);
			}
			if(session->media.has_video && session->media.video_rtp_fd) {
				/* Save the frame if we're recording */
				janus_recorder_save_frame(session->vrc, buf, len);
				/* Is SRTP involved? */
				if(session->media.has_srtp_local) {
					char sbuf[2048];
					memcpy(&sbuf, buf, len);
					int protected = len;
					int res = srtp_protect(session->media.video_srtp_out, &sbuf, &protected);
					if(res != err_status_ok) {
						rtp_header *header = (rtp_header *)&sbuf;
						guint32 timestamp = ntohl(header->timestamp);
						guint16 seq = ntohs(header->seq_number);
						JANUS_LOG(LOG_ERR, "[SIP-%s] Video SRTP protect error... %s (len=%d-->%d, ts=%"SCNu32", seq=%"SCNu16")...\n",
							session->account.username, janus_sip_get_srtp_error(res), len, protected, timestamp, seq);
					} else {
						/* Forward the frame to the peer */
						send(session->media.video_rtp_fd, sbuf, protected, 0);
					}
				} else {
					/* Forward the frame to the peer */
					send(session->media.video_rtp_fd, buf, len, 0);
				}
			}
		} else {
			if(session->media.audio_ssrc == 0) {
				rtp_header *header = (rtp_header *)buf;
				session->media.audio_ssrc = ntohl(header->ssrc);
				JANUS_LOG(LOG_VERB, "Got SIP audio SSRC: %"SCNu32"\n", session->media.audio_ssrc);
			}
			if(session->media.has_audio && session->media.audio_rtp_fd) {
				/* Save the frame if we're recording */
				janus_recorder_save_frame(session->arc, buf, len);
				/* Is SRTP involved? */
				if(session->media.has_srtp_local) {
					char sbuf[2048];
					memcpy(&sbuf, buf, len);
					int protected = len;
					int res = srtp_protect(session->media.audio_srtp_out, &sbuf, &protected);
					if(res != err_status_ok) {
						rtp_header *header = (rtp_header *)&sbuf;
						guint32 timestamp = ntohl(header->timestamp);
						guint16 seq = ntohs(header->seq_number);
						JANUS_LOG(LOG_ERR, "[SIP-%s] Audio SRTP protect error... %s (len=%d-->%d, ts=%"SCNu32", seq=%"SCNu16")...\n",
							session->account.username, janus_sip_get_srtp_error(res), len, protected, timestamp, seq);
					} else {
						/* Forward the frame to the peer */
						send(session->media.audio_rtp_fd, sbuf, protected, 0);
					}
				} else {
					/* Forward the frame to the peer */
					send(session->media.audio_rtp_fd, buf, len, 0);
				}
			}
		}
	}
}

void janus_sip_incoming_rtcp(janus_plugin_session *handle, int video, char *buf, int len) {
	if(handle == NULL || g_atomic_int_get(&handle->stopped) || g_atomic_int_get(&stopping) || !g_atomic_int_get(&initialized))
		return;
	if(gateway) {
		janus_sip_session *session = (janus_sip_session *)handle->plugin_handle;
		if(!session || g_atomic_int_get(&session->destroyed)) {
			JANUS_LOG(LOG_ERR, "No session associated with this handle...\n");
			return;
		}
		if(session->status != janus_sip_call_status_incall)
			return;
		/* Forward to our SIP peer */
		if(video) {
			if(session->media.has_video && session->media.video_rtcp_fd) {
				/* Is SRTP involved? */
				if(session->media.has_srtp_local) {
					char sbuf[2048];
					memcpy(&sbuf, buf, len);
					int protected = len;
					int res = srtp_protect_rtcp(session->media.video_srtp_out, &sbuf, &protected);
					if(res != err_status_ok) {
						JANUS_LOG(LOG_ERR, "[SIP-%s] Video SRTCP protect error... %s (len=%d-->%d)...\n",
							session->account.username, janus_sip_get_srtp_error(res), len, protected);
					} else {
						/* Fix SSRCs as the gateway does */
						JANUS_LOG(LOG_HUGE, "[SIP] Fixing SSRCs (local %u, peer %u)\n",
							session->media.video_ssrc, session->media.video_ssrc_peer);
						janus_rtcp_fix_ssrc(NULL, (char *)buf, len, 1, session->media.video_ssrc, session->media.video_ssrc_peer);
						/* Forward the message to the peer */
						send(session->media.video_rtcp_fd, sbuf, protected, 0);
					}
				} else {
					/* Fix SSRCs as the gateway does */
					JANUS_LOG(LOG_HUGE, "[SIP] Fixing SSRCs (local %u, peer %u)\n",
						session->media.video_ssrc, session->media.video_ssrc_peer);
					janus_rtcp_fix_ssrc(NULL, (char *)buf, len, 1, session->media.video_ssrc, session->media.video_ssrc_peer);
					/* Forward the message to the peer */
					send(session->media.video_rtcp_fd, buf, len, 0);
				}
			}
		} else {
			if(session->media.has_audio && session->media.audio_rtcp_fd) {
				/* Is SRTP involved? */
				if(session->media.has_srtp_local) {
					char sbuf[2048];
					memcpy(&sbuf, buf, len);
					int protected = len;
					int res = srtp_protect_rtcp(session->media.audio_srtp_out, &sbuf, &protected);
					if(res != err_status_ok) {
						JANUS_LOG(LOG_ERR, "[SIP-%s] Audio SRTCP protect error... %s (len=%d-->%d)...\n",
							session->account.username, janus_sip_get_srtp_error(res), len, protected);
					} else {
						/* Fix SSRCs as the gateway does */
						JANUS_LOG(LOG_HUGE, "[SIP] Fixing SSRCs (local %u, peer %u)\n",
							session->media.audio_ssrc, session->media.audio_ssrc_peer);
						janus_rtcp_fix_ssrc(NULL, (char *)buf, len, 1, session->media.audio_ssrc, session->media.audio_ssrc_peer);
						/* Forward the message to the peer */
						send(session->media.audio_rtcp_fd, sbuf, protected, 0);
					}
				} else {
					/* Fix SSRCs as the gateway does */
					JANUS_LOG(LOG_HUGE, "[SIP] Fixing SSRCs (local %u, peer %u)\n",
						session->media.audio_ssrc, session->media.audio_ssrc_peer);
					janus_rtcp_fix_ssrc(NULL, (char *)buf, len, 1, session->media.audio_ssrc, session->media.audio_ssrc_peer);
					/* Forward the message to the peer */
					send(session->media.audio_rtcp_fd, buf, len, 0);
				}
			}
		}
	}
}

void janus_sip_hangup_media(janus_plugin_session *handle) {
	JANUS_LOG(LOG_INFO, "[%s-%p] No WebRTC media anymore\n", JANUS_SIP_PACKAGE, handle);
	if(g_atomic_int_get(&stopping) || !g_atomic_int_get(&initialized))
		return;
	janus_sip_session *session = (janus_sip_session *)handle->plugin_handle;
	if(!session) {
		JANUS_LOG(LOG_ERR, "No session associated with this handle...\n");
		return;
	}
	if(g_atomic_int_get(&session->destroyed))
		return;
	if(g_atomic_int_add(&session->hangingup, 1))
		return;
	if(!(session->status == janus_sip_call_status_inviting ||
		 session->status == janus_sip_call_status_invited ||
		 session->status == janus_sip_call_status_incall))
		return;
	/* Get rid of the recorders, if available */
	janus_mutex_lock(&session->rec_mutex);
	if(session->arc) {
		janus_recorder_close(session->arc);
		JANUS_LOG(LOG_INFO, "Closed user's audio recording %s\n", session->arc->filename ? session->arc->filename : "??");
		janus_recorder_free(session->arc);
	}
	session->arc = NULL;
	if(session->arc_peer) {
		janus_recorder_close(session->arc_peer);
		JANUS_LOG(LOG_INFO, "Closed peer's audio recording %s\n", session->arc_peer->filename ? session->arc_peer->filename : "??");
		janus_recorder_free(session->arc_peer);
	}
	session->arc_peer = NULL;
	if(session->vrc) {
		janus_recorder_close(session->vrc);
		JANUS_LOG(LOG_INFO, "Closed user's video recording %s\n", session->vrc->filename ? session->vrc->filename : "??");
		janus_recorder_free(session->vrc);
	}
	session->vrc = NULL;
	if(session->vrc_peer) {
		janus_recorder_close(session->vrc_peer);
		JANUS_LOG(LOG_INFO, "Closed peer's video recording %s\n", session->vrc_peer->filename ? session->vrc_peer->filename : "??");
		janus_recorder_free(session->vrc_peer);
	}
	session->vrc_peer = NULL;
	janus_mutex_unlock(&session->rec_mutex);
	if (session->raw_media != NULL) {
		sdp_parser_free(session->raw_media);
		session->raw_media = NULL;
	}
	/* FIXME Simulate a "hangup" coming from the browser */
	janus_refcount_increase(&session->ref);
	janus_sip_message *msg = g_malloc0(sizeof(janus_sip_message));
	msg->handle = handle;
	msg->message = g_strdup("{\"request\":\"hangup\"}");
	msg->transaction = NULL;
	msg->sdp_type = NULL;
	msg->sdp = NULL;
	g_async_queue_push(messages, msg);
}

/* Thread to handle incoming messages */
static void *janus_sip_handler(void *data) {
	JANUS_LOG(LOG_VERB, "Joining SIP handler thread\n");
	janus_sip_message *msg = NULL;
	int error_code = 0;
	char error_cause[512];
	json_t *root = NULL;
	while(g_atomic_int_get(&initialized) && !g_atomic_int_get(&stopping)) {
		msg = g_async_queue_pop(messages);
		if(msg == NULL)
			continue;
		if(msg == &exit_message)
			break;
		if(msg->handle == NULL) {
			janus_sip_message_free(msg);
			continue;
		}
		janus_sip_session *session = NULL;
		janus_mutex_lock(&sessions_mutex);
		if(g_hash_table_lookup(sessions, msg->handle) != NULL ) {
			session = (janus_sip_session *)msg->handle->plugin_handle;
		}
		janus_mutex_unlock(&sessions_mutex);
		if(!session) {
			JANUS_LOG(LOG_ERR, "No session associated with this handle...\n");
			janus_sip_message_free(msg);
			continue;
		}
		if(g_atomic_int_get(&session->destroyed)) {
			janus_sip_message_free(msg);
			continue;
		}
		/* Handle request */
		error_code = 0;
		root = NULL;
		JANUS_LOG(LOG_VERB, "Handling message: %s\n", msg->message);
		if(msg->message == NULL) {
			JANUS_LOG(LOG_ERR, "No message??\n");
			error_code = JANUS_SIP_ERROR_NO_MESSAGE;
			g_snprintf(error_cause, 512, "%s", "No message??");
			goto error;
		}
		json_error_t error;
		root = json_loads(msg->message, 0, &error);
		if(!root) {
			JANUS_LOG(LOG_ERR, "JSON error: on line %d: %s\n", error.line, error.text);
			error_code = JANUS_SIP_ERROR_INVALID_JSON;
			g_snprintf(error_cause, 512, "JSON error: on line %d: %s", error.line, error.text);
			goto error;
		}
		if(!json_is_object(root)) {
			JANUS_LOG(LOG_ERR, "JSON error: not an object\n");
			error_code = JANUS_SIP_ERROR_INVALID_JSON;
			g_snprintf(error_cause, 512, "JSON error: not an object");
			goto error;
		}
		JANUS_VALIDATE_JSON_OBJECT(root, request_parameters,
			error_code, error_cause, TRUE,
			JANUS_SIP_ERROR_MISSING_ELEMENT, JANUS_SIP_ERROR_INVALID_ELEMENT);
		if(error_code != 0)
			goto error;
		json_t *request = json_object_get(root, "request");
		const char *request_text = json_string_value(request);
		json_t *result = NULL;
		char *sdp_type = NULL, *sdp = NULL;

		if(!strcasecmp(request_text, "register")) {
			/* Send a REGISTER */
			if(session->account.registration_status > janus_sip_registration_status_unregistered) {
				JANUS_LOG(LOG_ERR, "Already registered (%s)\n", session->account.username);
				error_code = JANUS_SIP_ERROR_ALREADY_REGISTERED;
				g_snprintf(error_cause, 512, "Already registered (%s)", session->account.username);
				goto error;
			}

			/* Cleanup old values */
			g_free(session->account.identity);
			session->account.identity = NULL;
			session->account.sips = TRUE;
			g_free(session->account.username);
			session->account.username = NULL;
			g_free(session->account.authuser);
			session->account.authuser = NULL;
			g_free(session->account.display_name);
			session->account.display_name = NULL;
			g_free(session->account.secret);
			session->account.secret = NULL;
			session->account.secret_type = janus_sip_secret_type_unknown;
			g_free(session->account.proxy);
			session->account.proxy = NULL;
			g_free(session->account.user_agent);
			session->account.user_agent = NULL;
			session->account.registration_status = janus_sip_registration_status_unregistered;

			gboolean guest = FALSE;
			JANUS_VALIDATE_JSON_OBJECT(root, register_parameters,
				error_code, error_cause, TRUE,
				JANUS_SIP_ERROR_MISSING_ELEMENT, JANUS_SIP_ERROR_INVALID_ELEMENT);
			if(error_code != 0)
				goto error;
			json_t *type = json_object_get(root, "type");
			if(type != NULL) {
				const char *type_text = json_string_value(type);
				if(!strcmp(type_text, "guest")) {
					JANUS_LOG(LOG_INFO, "Registering as a guest\n");
					guest = TRUE;
				} else {
					JANUS_LOG(LOG_WARN, "Unknown type '%s', ignoring...\n", type_text);
				}
			}

			gboolean send_register = TRUE;
			json_t *do_register = json_object_get(root, "send_register");
			if(do_register != NULL) {
				if(guest) {
					JANUS_LOG(LOG_ERR, "Conflicting elements: send_register cannot be true if guest is true\n");
					error_code = JANUS_SIP_ERROR_INVALID_ELEMENT;
					g_snprintf(error_cause, 512, "Conflicting elements: send_register cannot be true if guest is true");
					goto error;
				}
				send_register = json_is_true(do_register);
			}

			gboolean sips = TRUE;
			json_t *do_sips = json_object_get(root, "sips");
			if(do_sips != NULL) {
				sips = json_is_true(do_sips);
			}

			/* Parse address */
			json_t *proxy = json_object_get(root, "proxy");
			const char *proxy_text = NULL;

			if (proxy && !json_is_null(proxy)) {
				/* Has to be validated separately because it could be null */
				JANUS_VALIDATE_JSON_OBJECT(root, proxy_parameters,
					error_code, error_cause, TRUE,
					JANUS_SIP_ERROR_MISSING_ELEMENT, JANUS_SIP_ERROR_INVALID_ELEMENT);
				if(error_code != 0)
					goto error;
				proxy_text = json_string_value(proxy);
				janus_sip_uri_t proxy_uri;
				if (janus_sip_parse_proxy_uri(&proxy_uri, proxy_text) < 0) {
					JANUS_LOG(LOG_ERR, "Invalid proxy address %s\n", proxy_text);
					error_code = JANUS_SIP_ERROR_INVALID_ADDRESS;
					g_snprintf(error_cause, 512, "Invalid proxy address %s\n", proxy_text);
					goto error;
				}
			}

			/* Parse register TTL */
			int ttl = register_ttl;
			json_t *reg_ttl = json_object_get(root, "register_ttl");
			if (reg_ttl && json_is_integer(reg_ttl))
				ttl = json_integer_value(reg_ttl);
			if (ttl <= 0)
				ttl = JANUS_DEFAULT_REGISTER_TTL;

			/* Parse display name */
			const char* display_name_text = NULL;
			json_t *display_name = json_object_get(root, "display_name");
			if (display_name && json_is_string(display_name))
				display_name_text = json_string_value(display_name);

			/* Parse user agent */
			const char* user_agent_text = NULL;
			json_t *user_agent = json_object_get(root, "user_agent");
			if (user_agent && json_is_string(user_agent))
				user_agent_text = json_string_value(user_agent);

			/* Now the user part, if needed */
			json_t *username = json_object_get(root, "username");
			if(!guest && !username) {
				/* The username is mandatory if we're not registering as guests */
				JANUS_LOG(LOG_ERR, "Missing element (username)\n");
				error_code = JANUS_SIP_ERROR_MISSING_ELEMENT;
				g_snprintf(error_cause, 512, "Missing element (username)");
				goto error;
			}
			const char *username_text = NULL;
			janus_sip_uri_t username_uri;
			char user_id[256];
			if(username) {
				/* Parse address */
				username_text = json_string_value(username);
				if (janus_sip_parse_uri(&username_uri, username_text) < 0) {
					JANUS_LOG(LOG_ERR, "Invalid user address %s\n", username_text);
					error_code = JANUS_SIP_ERROR_INVALID_ADDRESS;
					g_snprintf(error_cause, 512, "Invalid user address %s\n", username_text);
					goto error;
				}
				g_strlcpy(user_id, username_uri.url->url_user, sizeof(user_id));
			}
			if(guest) {
				/* Not needed, we can stop here: just pick a random username if it wasn't provided and say we're registered */
				if(!username)
					g_snprintf(user_id, 255, "janus-sip-%"SCNu32"", janus_random_uint32());
				JANUS_LOG(LOG_INFO, "Guest will have username %s\n", user_id);
				send_register = FALSE;
			} else {
				json_t *secret = json_object_get(root, "secret");
				json_t *ha1_secret = json_object_get(root, "ha1_secret");
				json_t *authuser = json_object_get(root, "authuser");
				if(!secret && !ha1_secret) {
					JANUS_LOG(LOG_ERR, "Missing element (secret or ha1_secret)\n");
					error_code = JANUS_SIP_ERROR_MISSING_ELEMENT;
					g_snprintf(error_cause, 512, "Missing element (secret or ha1_secret)");
					goto error;
				}
				if(secret && ha1_secret) {
					JANUS_LOG(LOG_ERR, "Conflicting elements specified (secret and ha1_secret)\n");
					error_code = JANUS_SIP_ERROR_INVALID_ELEMENT;
					g_snprintf(error_cause, 512, "Conflicting elements specified (secret and ha1_secret)");
					goto error;
				}
				const char *secret_text;
				if(secret) {
					secret_text = json_string_value(secret);
					session->account.secret = g_strdup(secret_text);
					session->account.secret_type = janus_sip_secret_type_plaintext;
				} else {
					secret_text = json_string_value(ha1_secret);
					session->account.secret = g_strdup(secret_text);
					session->account.secret_type = janus_sip_secret_type_hashed;
				}
				if (authuser) {
					const char *authuser_text;
					authuser_text = json_string_value(authuser);
					session->account.authuser = g_strdup(authuser_text);
				} else {
					session->account.authuser = g_strdup(user_id);
				}
				/* Got the values, try registering now */
				JANUS_LOG(LOG_VERB, "Registering user %s (secret %s) @ %s through %s\n",
					username_text, secret_text, username_uri.url->url_host, proxy_text != NULL ? proxy_text : "(null)");
			}

			session->account.identity = g_strdup(username_text);
			session->account.sips = sips;
			session->account.username = g_strdup(user_id);
			if (display_name_text) {
				session->account.display_name = g_strdup(display_name_text);
			}
			if (user_agent_text) {
				session->account.user_agent = g_strdup(user_agent_text);
			}
			if (proxy_text) {
				session->account.proxy = g_strdup(proxy_text);
			}

			session->account.registration_status = janus_sip_registration_status_registering;
			if(session->stack == NULL) {
				/* Start the thread first */
				GError *error = NULL;
				char tname[16];
				g_snprintf(tname, sizeof(tname), "sip %s", session->account.username);
				g_thread_try_new(tname, janus_sip_sofia_thread, session, &error);
				if(error != NULL) {
					JANUS_LOG(LOG_ERR, "Got error %d (%s) trying to launch the SIP Sofia thread...\n", error->code, error->message ? error->message : "??");
					error_code = JANUS_SIP_ERROR_UNKNOWN_ERROR;
					g_snprintf(error_cause, 512, "Got error %d (%s) trying to launch the SIP Sofia thread", error->code, error->message ? error->message : "??");
					goto error;
				}
				long int timeout = 0;
				while(session->stack == NULL || session->stack->s_nua == NULL) {
					g_usleep(100000);
					timeout += 100000;
					if(timeout >= 2000000) {
						break;
					}
				}
				if(timeout >= 2000000) {
					JANUS_LOG(LOG_ERR, "Two seconds passed and still no NUA, problems with the thread?\n");
					error_code = JANUS_SIP_ERROR_UNKNOWN_ERROR;
					g_snprintf(error_cause, 512, "Two seconds passed and still no NUA, problems with the thread?");
					goto error;
				}
			}
			if(session->stack->s_nh_r != NULL) {
				nua_handle_destroy(session->stack->s_nh_r);
				session->stack->s_nh_r = NULL;
			}

			if (send_register) {
				session->stack->s_nh_r = nua_handle(session->stack->s_nua, session, TAG_END());
				if(session->stack->s_nh_r == NULL) {
					JANUS_LOG(LOG_ERR, "NUA Handle for REGISTER still null??\n");
					error_code = JANUS_SIP_ERROR_LIBSOFIA_ERROR;
					g_snprintf(error_cause, 512, "Invalid NUA Handle");
					goto error;
				}
				char ttl_text[20];
				g_snprintf(ttl_text, sizeof(ttl_text), "%d", ttl);
				/* Send the REGISTER */
				nua_register(session->stack->s_nh_r,
					NUTAG_M_USERNAME(session->account.username),
					SIPTAG_FROM_STR(username_text),
					SIPTAG_TO_STR(username_text),
					SIPTAG_EXPIRES_STR(ttl_text),
					NUTAG_PROXY(proxy_text),
					TAG_END());
				result = json_object();
				json_object_set_new(result, "event", json_string("registering"));
			} else {
				JANUS_LOG(LOG_VERB, "Not sending a SIP REGISTER: either send_register was set to false or guest mode was enabled\n");
				session->account.registration_status = janus_sip_registration_status_disabled;
				result = json_object();
				json_object_set_new(result, "event", json_string("registered"));
				json_object_set_new(result, "username", json_string(session->account.username));
				json_object_set_new(result, "register_sent", json_string("false"));
			}
		} else if(!strcasecmp(request_text, "call")) {
			/* Call another peer */
			if(session->stack == NULL) {
				JANUS_LOG(LOG_ERR, "Wrong state (register first)\n");
				error_code = JANUS_SIP_ERROR_WRONG_STATE;
				g_snprintf(error_cause, 512, "Wrong state (register first)");
				goto error;
			}
			if(session->status >= janus_sip_call_status_inviting) {
				JANUS_LOG(LOG_ERR, "Wrong state (already in a call? status=%s)\n", janus_sip_call_status_string(session->status));
				error_code = JANUS_SIP_ERROR_WRONG_STATE;
				g_snprintf(error_cause, 512, "Wrong state (already in a call? status=%s)", janus_sip_call_status_string(session->status));
				goto error;
			}
			JANUS_VALIDATE_JSON_OBJECT(root, call_parameters,
				error_code, error_cause, TRUE,
				JANUS_SIP_ERROR_MISSING_ELEMENT, JANUS_SIP_ERROR_INVALID_ELEMENT);
			if(error_code != 0)
				goto error;
			json_t *uri = json_object_get(root, "uri");
			/* Check if we need to ACK manually (e.g., for the Record-Route hack) */
			json_t *autoack = json_object_get(root, "autoack");
			gboolean do_autoack = autoack ? json_is_true(autoack) : TRUE;
			/* Check if the INVITE needs to be enriched with custom headers */
			char custom_headers[2048];
			custom_headers[0] = '\0';
			json_t *headers = json_object_get(root, "headers");
			if(headers) {
				if(json_object_size(headers) > 0) {
					/* Parse custom headers */
					const char *key = NULL;
					json_t *value = NULL;
					void *iter = json_object_iter(headers);
					while(iter != NULL) {
						key = json_object_iter_key(iter);
						value = json_object_get(headers, key);
						if(value == NULL || !json_is_string(value)) {
							JANUS_LOG(LOG_WARN, "Skipping header '%s': value is not a string\n", key);
							iter = json_object_iter_next(headers, iter);
							continue;
						}
						char h[255];
						g_snprintf(h, 255, "%s: %s\r\n", key, json_string_value(value));
						JANUS_LOG(LOG_VERB, "Adding custom header, %s", h);
						g_strlcat(custom_headers, h, 2048);
						iter = json_object_iter_next(headers, iter);
					}
				}
			}
			/* SDES-SRTP is disabled by default, let's see if we need to enable it */
			gboolean offer_srtp = FALSE, require_srtp = FALSE;
			json_t *srtp = json_object_get(root, "srtp");
			if(srtp) {
				const char *srtp_text = json_string_value(srtp);
				if(!strcasecmp(srtp_text, "sdes_optional")) {
					/* Negotiate SDES, but make it optional */
					offer_srtp = TRUE;
				} else if(!strcasecmp(srtp_text, "sdes_mandatory")) {
					/* Negotiate SDES, and require it */
					offer_srtp = TRUE;
					require_srtp = TRUE;
				} else {
					JANUS_LOG(LOG_ERR, "Invalid element (srtp can only be sdes_optional or sdes_mandatory)\n");
					error_code = JANUS_SIP_ERROR_INVALID_ELEMENT;
					g_snprintf(error_cause, 512, "Invalid element (srtp can only be sdes_optional or sdes_mandatory)");
					goto error;
				}
			}
			/* Parse address */
			const char *uri_text = json_string_value(uri);
			janus_sip_uri_t target_uri;
			if (janus_sip_parse_uri(&target_uri, uri_text) < 0) {
				JANUS_LOG(LOG_ERR, "Invalid user address %s\n", uri_text);
				error_code = JANUS_SIP_ERROR_INVALID_ADDRESS;
				g_snprintf(error_cause, 512, "Invalid user address %s\n", uri_text);
				goto error;
			}
			/* Any SDP to handle? if not, something's wrong */
			if(!msg->sdp) {
				JANUS_LOG(LOG_ERR, "Missing SDP\n");
				error_code = JANUS_SIP_ERROR_MISSING_SDP;
				g_snprintf(error_cause, 512, "Missing SDP");
				goto error;
			}
			if(strstr(msg->sdp, "m=application")) {
				JANUS_LOG(LOG_ERR, "The SIP plugin does not support DataChannels\n");
				error_code = JANUS_SIP_ERROR_MISSING_SDP;
				g_snprintf(error_cause, 512, "The SIP plugin does not support DataChannels");
				goto error;
			}
			JANUS_LOG(LOG_VERB, "%s is calling %s\n", session->account.username, uri_text);
			JANUS_LOG(LOG_VERB, "This is involving a negotiation (%s) as well:\n%s\n", msg->sdp_type, msg->sdp);
			/* Clean up SRTP stuff from before first, in case it's still needed */
			janus_sip_srtp_cleanup(session);
			session->media.require_srtp = require_srtp;
			session->media.has_srtp_local = offer_srtp;
			if(offer_srtp) {
				JANUS_LOG(LOG_VERB, "Going to negotiate SDES-SRTP (%s)...\n", require_srtp ? "mandatory" : "optional");
			}
			/* Parse the SDP we got, manipulate some things, and generate a new one */
			sdp_parser_t *parser = sdp_parse(session->stack->s_home, msg->sdp, strlen(msg->sdp), 0);
			sdp_session_t *parsed_sdp = sdp_session(parser);
			if(!parsed_sdp) {
				JANUS_LOG(LOG_ERR, "Error parsing SDP");
				sdp_parser_free(parser);
				error_code = JANUS_SIP_ERROR_MISSING_SDP;
				g_snprintf(error_cause, 512, "Error parsing SDP");
				goto error;
			}
			/* Allocate RTP ports and merge them with the anonymized SDP */
			if(strstr(msg->sdp, "m=audio") && !strstr(msg->sdp, "m=audio 0")) {
				JANUS_LOG(LOG_VERB, "Going to negotiate audio...\n");
				session->media.has_audio = 1;	/* FIXME Maybe we need a better way to signal this */
			}
			if(strstr(msg->sdp, "m=video") && !strstr(msg->sdp, "m=video 0")) {
				JANUS_LOG(LOG_VERB, "Going to negotiate video...\n");
				session->media.has_video = 1;	/* FIXME Maybe we need a better way to signal this */
			}
			if(janus_sip_allocate_local_ports(session) < 0) {
				JANUS_LOG(LOG_ERR, "Could not allocate RTP/RTCP ports\n");
				sdp_parser_free(parser);
				error_code = JANUS_SIP_ERROR_IO_ERROR;
				g_snprintf(error_cause, 512, "Could not allocate RTP/RTCP ports");
				goto error;
			}
			char *sdp = janus_sip_sdp_manipulate(session, parsed_sdp, FALSE);
			if(sdp == NULL) {
				JANUS_LOG(LOG_ERR, "Could not allocate RTP/RTCP ports\n");
				sdp_parser_free(parser);
				error_code = JANUS_SIP_ERROR_IO_ERROR;
				g_snprintf(error_cause, 512, "Could not allocate RTP/RTCP ports");
				goto error;
			}
			JANUS_LOG(LOG_VERB, "Prepared SDP for INVITE:\n%s", sdp);
			/* Prepare the From header */
			char from_hdr[1024];
			if (session->account.display_name) {
				g_snprintf(from_hdr, sizeof(from_hdr), "\"%s\" <%s>", session->account.display_name, session->account.identity);
			} else {
				g_snprintf(from_hdr, sizeof(from_hdr), "%s", session->account.identity);
			}
			/* Prepare the stack */
			if(session->stack->s_nh_i != NULL)
				nua_handle_destroy(session->stack->s_nh_i);
			session->stack->s_nh_i = nua_handle(session->stack->s_nua, session, TAG_END());
			if(session->stack->s_nh_i == NULL) {
				JANUS_LOG(LOG_WARN, "NUA Handle for INVITE still null??\n");
				g_free(sdp);
				sdp_parser_free(parser);
				error_code = JANUS_SIP_ERROR_LIBSOFIA_ERROR;
				g_snprintf(error_cause, 512, "Invalid NUA Handle");
				goto error;
			}
			g_atomic_int_set(&session->hangingup, 0);
			session->status = janus_sip_call_status_inviting;
			/* Send INVITE */
			session->media.autoack = do_autoack;
			nua_invite(session->stack->s_nh_i,
				SIPTAG_FROM_STR(from_hdr),
				SIPTAG_TO_STR(uri_text),
				SOATAG_USER_SDP_STR(sdp),
				NUTAG_PROXY(session->account.proxy),
				TAG_IF(strlen(custom_headers) > 0, SIPTAG_HEADER_STR(custom_headers)),
				NUTAG_AUTOANSWER(0),
				NUTAG_AUTOACK(do_autoack),
				TAG_END());
			g_free(sdp);
			sdp_parser_free(parser);
			session->callee = g_strdup(uri_text);
			g_free(session->transaction);
			session->transaction = msg->transaction ? g_strdup(msg->transaction) : NULL;
			/* Send an ack back */
			result = json_object();
			json_object_set_new(result, "event", json_string("calling"));
		} else if(!strcasecmp(request_text, "accept")) {
			if(session->status != janus_sip_call_status_invited) {
				JANUS_LOG(LOG_ERR, "Wrong state (not invited? status=%s)\n", janus_sip_call_status_string(session->status));
				error_code = JANUS_SIP_ERROR_WRONG_STATE;
				g_snprintf(error_cause, 512, "Wrong state (not invited? status=%s)", janus_sip_call_status_string(session->status));
				goto error;
			}
			if(session->callee == NULL) {
				JANUS_LOG(LOG_ERR, "Wrong state (no caller?)\n");
				error_code = JANUS_SIP_ERROR_WRONG_STATE;
				g_snprintf(error_cause, 512, "Wrong state (no caller?)");
				goto error;
			}
			JANUS_VALIDATE_JSON_OBJECT(root, accept_parameters,
				error_code, error_cause, TRUE,
				JANUS_SIP_ERROR_MISSING_ELEMENT, JANUS_SIP_ERROR_INVALID_ELEMENT);
			if(error_code != 0)
				goto error;
			json_t *srtp = json_object_get(root, "srtp");
			gboolean answer_srtp = FALSE;
			if(srtp) {
				const char *srtp_text = json_string_value(srtp);
				if(!strcasecmp(srtp_text, "sdes_optional")) {
					/* Negotiate SDES, but make it optional */
					answer_srtp = TRUE;
				} else if(!strcasecmp(srtp_text, "sdes_mandatory")) {
					/* Negotiate SDES, and require it */
					answer_srtp = TRUE;
					session->media.require_srtp = TRUE;
				} else {
					JANUS_LOG(LOG_ERR, "Invalid element (srtp can only be sdes_optional or sdes_mandatory)\n");
					error_code = JANUS_SIP_ERROR_INVALID_ELEMENT;
					g_snprintf(error_cause, 512, "Invalid element (srtp can only be sdes_optional or sdes_mandatory)");
					goto error;
				}
			}
			if(session->media.require_srtp && !session->media.has_srtp_remote) {
				JANUS_LOG(LOG_ERR, "Can't accept the call: SDES-SRTP required, but caller didn't offer it\n");
				error_code = JANUS_SIP_ERROR_TOO_STRICT;
				g_snprintf(error_cause, 512, "Can't accept the call: SDES-SRTP required, but caller didn't offer it");
				goto error;
			}
			answer_srtp = answer_srtp || session->media.has_srtp_remote;
			/* Any SDP to handle? if not, something's wrong */
			if(!msg->sdp) {
				JANUS_LOG(LOG_ERR, "Missing SDP\n");
				error_code = JANUS_SIP_ERROR_MISSING_SDP;
				g_snprintf(error_cause, 512, "Missing SDP");
				goto error;
			}
			/* Accept a call from another peer */
			JANUS_LOG(LOG_VERB, "We're accepting the call from %s\n", session->callee);
			JANUS_LOG(LOG_VERB, "This is involving a negotiation (%s) as well:\n%s\n", msg->sdp_type, msg->sdp);
			session->media.has_srtp_local = answer_srtp;
			if(answer_srtp) {
				JANUS_LOG(LOG_VERB, "Going to negotiate SDES-SRTP (%s)...\n", session->media.require_srtp ? "mandatory" : "optional");
			}
			/* Parse the SDP we got, manipulate some things, and generate a new one */
			sdp_parser_t *parser = sdp_parse(session->stack->s_home, msg->sdp, strlen(msg->sdp), 0);
			sdp_session_t *parsed_sdp = sdp_session(parser);
			if(!parsed_sdp) {
				JANUS_LOG(LOG_ERR, "Error parsing SDP");
				sdp_parser_free(parser);
				error_code = JANUS_SIP_ERROR_MISSING_SDP;
				g_snprintf(error_cause, 512, "Error parsing SDP");
				goto error;
			}
			/* Allocate RTP ports and merge them with the anonymized SDP */
			if(strstr(msg->sdp, "m=audio") && !strstr(msg->sdp, "m=audio 0")) {
				JANUS_LOG(LOG_VERB, "Going to negotiate audio...\n");
				session->media.has_audio = 1;	/* FIXME Maybe we need a better way to signal this */
			}
			if(strstr(msg->sdp, "m=video") && !strstr(msg->sdp, "m=video 0")) {
				JANUS_LOG(LOG_VERB, "Going to negotiate video...\n");
				session->media.has_video = 1;	/* FIXME Maybe we need a better way to signal this */
			}
			if(janus_sip_allocate_local_ports(session) < 0) {
				JANUS_LOG(LOG_ERR, "Could not allocate RTP/RTCP ports\n");
				sdp_parser_free(parser);
				error_code = JANUS_SIP_ERROR_IO_ERROR;
				g_snprintf(error_cause, 512, "Could not allocate RTP/RTCP ports");
				goto error;
			}
			char *sdp = janus_sip_sdp_manipulate(session, parsed_sdp, TRUE);
			if(sdp == NULL) {
				JANUS_LOG(LOG_ERR, "Could not allocate RTP/RTCP ports\n");
				sdp_parser_free(parser);
				error_code = JANUS_SIP_ERROR_IO_ERROR;
				g_snprintf(error_cause, 512, "Could not allocate RTP/RTCP ports");
				goto error;
			}
			if(session->media.audio_pt > -1) {
				session->media.audio_pt_name = janus_get_codec_from_pt(sdp, session->media.audio_pt);
				JANUS_LOG(LOG_VERB, "Detected audio codec: %d (%s)\n", session->media.audio_pt, session->media.audio_pt_name);
			}
			if(session->media.video_pt > -1) {
				session->media.video_pt_name = janus_get_codec_from_pt(sdp, session->media.video_pt);
				JANUS_LOG(LOG_VERB, "Detected video codec: %d (%s)\n", session->media.video_pt, session->media.video_pt_name);
			}
			JANUS_LOG(LOG_VERB, "Prepared SDP for 200 OK:\n%s", sdp);
			/* Send 200 OK */
			g_atomic_int_set(&session->hangingup, 0);
			session->status = janus_sip_call_status_incall;
			if(session->stack->s_nh_i == NULL) {
				JANUS_LOG(LOG_WARN, "NUA Handle for 200 OK still null??\n");
			}
			nua_respond(session->stack->s_nh_i,
				200, sip_status_phrase(200),
				SOATAG_USER_SDP_STR(sdp),
				NUTAG_AUTOANSWER(0),
				TAG_END());
			g_free(sdp);
			sdp_parser_free(parser);
			/* Send an ack back */
			result = json_object();
			json_object_set_new(result, "event", json_string("accepted"));
			/* Start the media */
			session->media.ready = 1;	/* FIXME Maybe we need a better way to signal this */
			GError *error = NULL;
			char tname[16];
			g_snprintf(tname, sizeof(tname), "siprtp %s", session->account.username);
			g_thread_try_new(tname, janus_sip_relay_thread, session, &error);
			if(error != NULL) {
				JANUS_LOG(LOG_ERR, "Got error %d (%s) trying to launch the RTP/RTCP thread...\n", error->code, error->message ? error->message : "??");
			}
		} else if(!strcasecmp(request_text, "decline")) {
			/* Reject an incoming call */
			if(session->status != janus_sip_call_status_invited) {
				JANUS_LOG(LOG_ERR, "Wrong state (not invited? status=%s)\n", janus_sip_call_status_string(session->status));
				/* Ignore */
				json_decref(root);
				janus_sip_message_free(msg);
				continue;
				//~ g_snprintf(error_cause, 512, "Wrong state (not in a call?)");
				//~ goto error;
			}
			if(session->callee == NULL) {
				JANUS_LOG(LOG_ERR, "Wrong state (no callee?)\n");
				error_code = JANUS_SIP_ERROR_WRONG_STATE;
				g_snprintf(error_cause, 512, "Wrong state (no callee?)");
				goto error;
			}
			session->status = janus_sip_call_status_closing;
			if(session->stack->s_nh_i == NULL) {
				JANUS_LOG(LOG_WARN, "NUA Handle for 200 OK still null??\n");
			}
			int response_code = 486;
			json_t *code_json = json_object_get(root, "code");
			if (code_json && json_is_integer(code_json))
				response_code = json_integer_value(code_json);
			if (response_code <= 399) {
				JANUS_LOG(LOG_WARN, "Invalid SIP response code specified, using 486 to decline call\n");
				response_code = 486;
			}
			nua_respond(session->stack->s_nh_i, response_code, sip_status_phrase(response_code), TAG_END());
			g_free(session->callee);
			session->callee = NULL;
			/* Notify the operation */
			result = json_object();
			json_object_set_new(result, "event", json_string("declining"));
			json_object_set_new(result, "code", json_integer(response_code));
		} else if(!strcasecmp(request_text, "hangup")) {
			/* Hangup an ongoing call */
			if(!(session->status == janus_sip_call_status_inviting || session->status == janus_sip_call_status_incall)) {
				JANUS_LOG(LOG_ERR, "Wrong state (not in a call? status=%s)\n", janus_sip_call_status_string(session->status));
				/* Ignore */
				json_decref(root);
				janus_sip_message_free(msg);
				continue;
				//~ g_snprintf(error_cause, 512, "Wrong state (not in a call?)");
				//~ goto error;
			}
			if(session->callee == NULL) {
				JANUS_LOG(LOG_ERR, "Wrong state (no callee?)\n");
				error_code = JANUS_SIP_ERROR_WRONG_STATE;
				g_snprintf(error_cause, 512, "Wrong state (no callee?)");
				goto error;
			}
			session->status = janus_sip_call_status_closing;
			nua_bye(session->stack->s_nh_i, TAG_END());
			g_free(session->callee);
			session->callee = NULL;
			/* Notify the operation */
			result = json_object();
			json_object_set_new(result, "event", json_string("hangingup"));
		} else if(!strcasecmp(request_text, "recording")) {
			/* Start or stop recording */
			if(!(session->status == janus_sip_call_status_inviting || session->status == janus_sip_call_status_incall)) {
				JANUS_LOG(LOG_ERR, "Wrong state (not in a call? status=%s)\n", janus_sip_call_status_string(session->status));
				g_snprintf(error_cause, 512, "Wrong state (not in a call?)");
				goto error;
			}
			if(session->callee == NULL) {
				JANUS_LOG(LOG_ERR, "Wrong state (no callee?)\n");
				error_code = JANUS_SIP_ERROR_WRONG_STATE;
				g_snprintf(error_cause, 512, "Wrong state (no callee?)");
				goto error;
			}
			JANUS_VALIDATE_JSON_OBJECT(root, recording_parameters,
				error_code, error_cause, TRUE,
				JANUS_SIP_ERROR_MISSING_ELEMENT, JANUS_SIP_ERROR_INVALID_ELEMENT);
			if(error_code != 0)
				goto error;
			json_t *action = json_object_get(root, "action");
			const char *action_text = json_string_value(action);
			if(strcasecmp(action_text, "start") && strcasecmp(action_text, "stop")) {
				JANUS_LOG(LOG_ERR, "Invalid action (should be start|stop)\n");
				error_code = JANUS_SIP_ERROR_INVALID_ELEMENT;
				g_snprintf(error_cause, 512, "Invalid action (should be start|stop)");
				goto error;
			}
			gboolean record_audio = FALSE, record_video = FALSE,	/* No media is recorded by default */
				record_peer_audio = FALSE, record_peer_video = FALSE;
			json_t *audio = json_object_get(root, "audio");
			record_audio = audio ? json_is_true(audio) : FALSE;
			json_t *video = json_object_get(root, "video");
			record_video = video ? json_is_true(video) : FALSE;
			json_t *peer_audio = json_object_get(root, "peer_audio");
			record_peer_audio = peer_audio ? json_is_true(peer_audio) : FALSE;
			json_t *peer_video = json_object_get(root, "peer_video");
			record_peer_video = peer_video ? json_is_true(peer_video) : FALSE;
			if(!record_audio && !record_video && !record_peer_audio && !record_peer_video) {
				JANUS_LOG(LOG_ERR, "Invalid request (at least one of audio, video, peer_audio and peer_video should be true)\n");
				error_code = JANUS_SIP_ERROR_RECORDING_ERROR;
				g_snprintf(error_cause, 512, "Invalid request (at least one of audio, video, peer_audio and peer_video should be true)");
				goto error;
			}
			json_t *recfile = json_object_get(root, "filename");
			const char *recording_base = json_string_value(recfile);
			janus_mutex_lock(&session->rec_mutex);
			if(!strcasecmp(action_text, "start")) {
				/* Start recording something */
				char filename[255];
				gint64 now = janus_get_real_time();
				if(record_peer_audio || record_peer_video) {
					JANUS_LOG(LOG_INFO, "Starting recording of peer's %s (user %s, call %s)\n",
						(record_peer_audio && record_peer_video ? "audio and video" : (record_peer_audio ? "audio" : "video")),
						session->account.username, session->transaction);
					/* Start recording this peer's audio and/or video */
					if(record_peer_audio) {
						memset(filename, 0, 255);
						if(recording_base) {
							/* Use the filename and path we have been provided */
							g_snprintf(filename, 255, "%s-peer-audio", recording_base);
							/* FIXME This only works if offer/answer happened */
							session->arc_peer = janus_recorder_create(NULL, session->media.audio_pt_name, filename);
							if(session->arc_peer == NULL) {
								/* FIXME We should notify the fact the recorder could not be created */
								JANUS_LOG(LOG_ERR, "Couldn't open an audio recording file for this peer!\n");
							}
						} else {
							/* Build a filename */
							g_snprintf(filename, 255, "sip-%s-%s-%"SCNi64"-peer-audio",
								session->account.username ? session->account.username : "unknown",
								session->transaction ? session->transaction : "unknown",
								now);
							/* FIXME This only works if offer/answer happened */
							session->arc_peer = janus_recorder_create(NULL, session->media.audio_pt_name, filename);
							if(session->arc_peer == NULL) {
								/* FIXME We should notify the fact the recorder could not be created */
								JANUS_LOG(LOG_ERR, "Couldn't open an audio recording file for this peer!\n");
							}
						}
					}
					if(record_peer_video) {
						memset(filename, 0, 255);
						if(recording_base) {
							/* Use the filename and path we have been provided */
							g_snprintf(filename, 255, "%s-peer-video", recording_base);
							/* FIXME This only works if offer/answer happened */
							session->vrc_peer = janus_recorder_create(NULL, session->media.video_pt_name, filename);
							if(session->vrc_peer == NULL) {
								/* FIXME We should notify the fact the recorder could not be created */
								JANUS_LOG(LOG_ERR, "Couldn't open an video recording file for this peer!\n");
							}
						} else {
							/* Build a filename */
							g_snprintf(filename, 255, "sip-%s-%s-%"SCNi64"-peer-video",
								session->account.username ? session->account.username : "unknown",
								session->transaction ? session->transaction : "unknown",
								now);
							/* FIXME This only works if offer/answer happened */
							session->vrc_peer = janus_recorder_create(NULL, session->media.video_pt_name, filename);
							if(session->vrc_peer == NULL) {
								/* FIXME We should notify the fact the recorder could not be created */
								JANUS_LOG(LOG_ERR, "Couldn't open an video recording file for this peer!\n");
							}
						}
						/* TODO We should send a FIR/PLI to this peer... */
					}
				}
				if(record_audio || record_video) {
					/* Start recording the user's audio and/or video */
					JANUS_LOG(LOG_INFO, "Starting recording of user's %s (user %s, call %s)\n",
						(record_audio && record_video ? "audio and video" : (record_audio ? "audio" : "video")),
						session->account.username, session->transaction);
					if(record_audio) {
						memset(filename, 0, 255);
						if(recording_base) {
							/* Use the filename and path we have been provided */
							g_snprintf(filename, 255, "%s-user-audio", recording_base);
							/* FIXME This only works if offer/answer happened */
							session->arc = janus_recorder_create(NULL, session->media.audio_pt_name, filename);
							if(session->arc == NULL) {
								/* FIXME We should notify the fact the recorder could not be created */
								JANUS_LOG(LOG_ERR, "Couldn't open an audio recording file for this peer!\n");
							}
						} else {
							/* Build a filename */
							g_snprintf(filename, 255, "sip-%s-%s-%"SCNi64"-own-audio",
								session->account.username ? session->account.username : "unknown",
								session->transaction ? session->transaction : "unknown",
								now);
							/* FIXME This only works if offer/answer happened */
							session->arc = janus_recorder_create(NULL, session->media.audio_pt_name, filename);
							if(session->arc == NULL) {
								/* FIXME We should notify the fact the recorder could not be created */
								JANUS_LOG(LOG_ERR, "Couldn't open an audio recording file for this peer!\n");
							}
						}
					}
					if(record_video) {
						memset(filename, 0, 255);
						if(recording_base) {
							/* Use the filename and path we have been provided */
							g_snprintf(filename, 255, "%s-user-video", recording_base);
							/* FIXME This only works if offer/answer happened */
							session->vrc = janus_recorder_create(NULL, session->media.video_pt_name, filename);
							if(session->vrc == NULL) {
								/* FIXME We should notify the fact the recorder could not be created */
								JANUS_LOG(LOG_ERR, "Couldn't open an video recording file for this user!\n");
							}
						} else {
							/* Build a filename */
							g_snprintf(filename, 255, "sip-%s-%s-%"SCNi64"-own-video",
								session->account.username ? session->account.username : "unknown",
								session->transaction ? session->transaction : "unknown",
								now);
							/* FIXME This only works if offer/answer happened */
							session->vrc = janus_recorder_create(NULL, session->media.video_pt_name, filename);
							if(session->vrc == NULL) {
								/* FIXME We should notify the fact the recorder could not be created */
								JANUS_LOG(LOG_ERR, "Couldn't open an video recording file for this user!\n");
							}
						}
						/* Send a PLI */
						JANUS_LOG(LOG_VERB, "Recording video, sending a PLI to kickstart it\n");
						char buf[12];
						memset(buf, 0, 12);
						janus_rtcp_pli((char *)&buf, 12);
						gateway->relay_rtcp(session->handle, 1, buf, 12);
					}
				}
			} else {
				/* Stop recording something: notice that this never returns an error, even when we were not recording anything */
				if(record_audio) {
					if(session->arc) {
						janus_recorder_close(session->arc);
						JANUS_LOG(LOG_INFO, "Closed user's audio recording %s\n", session->arc->filename ? session->arc->filename : "??");
						janus_recorder_free(session->arc);
					}
					session->arc = NULL;
				}
				if(record_video) {
					if(session->vrc) {
						janus_recorder_close(session->vrc);
						JANUS_LOG(LOG_INFO, "Closed user's video recording %s\n", session->vrc->filename ? session->vrc->filename : "??");
						janus_recorder_free(session->vrc);
					}
					session->vrc = NULL;
				}
				if(record_peer_audio) {
					if(session->arc_peer) {
						janus_recorder_close(session->arc_peer);
						JANUS_LOG(LOG_INFO, "Closed peer's audio recording %s\n", session->arc_peer->filename ? session->arc_peer->filename : "??");
						janus_recorder_free(session->arc_peer);
					}
					session->arc_peer = NULL;
				}
				if(record_peer_video) {
					if(session->vrc_peer) {
						janus_recorder_close(session->vrc_peer);
						JANUS_LOG(LOG_INFO, "Closed peer's video recording %s\n", session->vrc_peer->filename ? session->vrc_peer->filename : "??");
						janus_recorder_free(session->vrc_peer);
					}
					session->vrc_peer = NULL;
				}
			}
			janus_mutex_unlock(&session->rec_mutex);
			/* Notify the result */
			result = json_object();
			json_object_set_new(result, "event", json_string("recordingupdated"));
		} else if(!strcasecmp(request_text, "dtmf_info")) {
			/* Send DMTF tones using SIP INFO
			 * (https://tools.ietf.org/html/draft-kaplan-dispatch-info-dtmf-package-00)
			 */
			if(!(session->status == janus_sip_call_status_inviting || session->status == janus_sip_call_status_incall)) {
				JANUS_LOG(LOG_ERR, "Wrong state (not in a call? status=%s)\n", janus_sip_call_status_string(session->status));
				g_snprintf(error_cause, 512, "Wrong state (not in a call?)");
				goto error;
			}
			if(session->callee == NULL) {
				JANUS_LOG(LOG_ERR, "Wrong state (no callee?)\n");
				error_code = JANUS_SIP_ERROR_WRONG_STATE;
				g_snprintf(error_cause, 512, "Wrong state (no callee?)");
				goto error;
			}
			JANUS_VALIDATE_JSON_OBJECT(root, dtmf_info_parameters,
				error_code, error_cause, TRUE,
				JANUS_SIP_ERROR_MISSING_ELEMENT, JANUS_SIP_ERROR_INVALID_ELEMENT);
			if(error_code != 0)
				goto error;
			json_t *digit = json_object_get(root, "digit");
			const char *digit_text = json_string_value(digit);
			if(strlen(digit_text) != 1) {
				JANUS_LOG(LOG_ERR, "Invalid element (digit should be one character))\n");
				error_code = JANUS_SIP_ERROR_INVALID_ELEMENT;
				g_snprintf(error_cause, 512, "Invalid element (digit should be one character)");
				goto error;
			}
			int duration_ms = 0;
			json_t *duration = json_object_get(root, "duration");
			duration_ms = duration ? json_integer_value(duration) : 0;
			if (duration_ms <= 0 || duration_ms > 5000) {
				duration_ms = 160; /* default value */
			}

			char payload[64];
			g_snprintf(payload, sizeof(payload), "Signal=%s\r\nDuration=%d", digit_text, duration_ms);
			nua_info(session->stack->s_nh_i,
				SIPTAG_CONTENT_TYPE_STR("application/dtmf-relay"),
				SIPTAG_PAYLOAD_STR(payload),
				TAG_END());
		} else {
			JANUS_LOG(LOG_ERR, "Unknown request (%s)\n", request_text);
			error_code = JANUS_SIP_ERROR_INVALID_REQUEST;
			g_snprintf(error_cause, 512, "Unknown request (%s)", request_text);
			goto error;
		}

		json_decref(root);
		/* Prepare JSON event */
		json_t *event = json_object();
		json_object_set_new(event, "sip", json_string("event"));
		if(result != NULL)
			json_object_set_new(event, "result", result);
		char *event_text = json_dumps(event, JSON_INDENT(3) | JSON_PRESERVE_ORDER);
		json_decref(event);
		JANUS_LOG(LOG_VERB, "Pushing event: %s\n", event_text);
		int ret = gateway->push_event(msg->handle, &janus_sip_plugin, msg->transaction, event_text, sdp_type, sdp);
		JANUS_LOG(LOG_VERB, "  >> %d (%s)\n", ret, janus_get_api_error(ret));
		g_free(event_text);
		g_free(sdp);
		janus_sip_message_free(msg);
		continue;

error:
		{
			if(root != NULL)
				json_decref(root);
			/* Prepare JSON error event */
			json_t *event = json_object();
			json_object_set_new(event, "sip", json_string("event"));
			json_object_set_new(event, "error_code", json_integer(error_code));
			json_object_set_new(event, "error", json_string(error_cause));
			char *event_text = json_dumps(event, JSON_INDENT(3) | JSON_PRESERVE_ORDER);
			json_decref(event);
			JANUS_LOG(LOG_VERB, "Pushing event: %s\n", event_text);
			int ret = gateway->push_event(msg->handle, &janus_sip_plugin, msg->transaction, event_text, NULL, NULL);
			JANUS_LOG(LOG_VERB, "  >> %d (%s)\n", ret, janus_get_api_error(ret));
			g_free(event_text);
			janus_sip_message_free(msg);
		}
	}
	JANUS_LOG(LOG_VERB, "Leaving SIP handler thread\n");
	return NULL;
}


/* Sofia callbacks */
void janus_sip_sofia_callback(nua_event_t event, int status, char const *phrase, nua_t *nua, nua_magic_t *magic, nua_handle_t *nh, nua_hmagic_t *hmagic, sip_t const *sip, tagi_t tags[])
{
	janus_sip_session *session = (janus_sip_session *)magic;
	ssip_t *ssip = session->stack;
	switch (event) {
	/* Status or Error Indications */
		case nua_i_active:
			JANUS_LOG(LOG_VERB, "[%s][%s]: %d %s\n", session->account.username, nua_event_name(event), status, phrase ? phrase : "??");
			break;
		case nua_i_error:
			JANUS_LOG(LOG_VERB, "[%s][%s]: %d %s\n", session->account.username, nua_event_name(event), status, phrase ? phrase : "??");
			break;
		case nua_i_fork:
			JANUS_LOG(LOG_VERB, "[%s][%s]: %d %s\n", session->account.username, nua_event_name(event), status, phrase ? phrase : "??");
			break;
		case nua_i_media_error:
			JANUS_LOG(LOG_VERB, "[%s][%s]: %d %s\n", session->account.username, nua_event_name(event), status, phrase ? phrase : "??");
			break;
		case nua_i_subscription:
			JANUS_LOG(LOG_VERB, "[%s][%s]: %d %s\n", session->account.username, nua_event_name(event), status, phrase ? phrase : "??");
			break;
		case nua_i_state:
			JANUS_LOG(LOG_VERB, "[%s][%s]: %d %s\n", session->account.username, nua_event_name(event), status, phrase ? phrase : "??");
			tagi_t const *ti = tl_find(tags, nutag_callstate);
			enum nua_callstate callstate = ti ? ti->t_value : -1;
			/* There are several call states, but we care about the terminated state in order to send the 'hangup' event
			 * and the proceeding state in order to send the 'proceeding' event so the client can play a ringback tone for
			 * the user since we don't send early media. (assuming this is the right session, of course).
			 * http://sofia-sip.sourceforge.net/refdocs/nua/nua__tag_8h.html#a516dc237722dc8ca4f4aa3524b2b444b
			 */
			if (callstate == nua_callstate_proceeding &&
				    (session->stack->s_nh_i == nh || session->stack->s_nh_i == NULL)) {
				json_t *call = json_object();
				json_object_set_new(call, "sip", json_string("event"));
				json_t *calling = json_object();
				json_object_set_new(calling, "event", json_string("proceeding"));
				json_object_set_new(calling, "code", json_integer(status));
				json_object_set_new(call, "result", calling);
				char *call_text = json_dumps(call, JSON_INDENT(3) | JSON_PRESERVE_ORDER);
				json_decref(call);
				JANUS_LOG(LOG_VERB, "Pushing event: %s\n", call_text);
				int ret = gateway->push_event(session->handle, &janus_sip_plugin, session->transaction, call_text, NULL, NULL);
				JANUS_LOG(LOG_VERB, "  >> %d (%s)\n", ret, janus_get_api_error(ret));
				g_free(call_text);
			} else if(callstate == nua_callstate_terminated &&
					(session->stack->s_nh_i == nh || session->stack->s_nh_i == NULL)) {
				session->status = janus_sip_call_status_idle;
				session->stack->s_nh_i = NULL;
				json_t *call = json_object();
				json_object_set_new(call, "sip", json_string("event"));
				json_t *calling = json_object();
				json_object_set_new(calling, "event", json_string("hangup"));
				json_object_set_new(calling, "code", json_integer(status));
				json_object_set_new(calling, "reason", json_string(phrase ? phrase : "???"));
				json_object_set_new(call, "result", calling);
				char *call_text = json_dumps(call, JSON_INDENT(3) | JSON_PRESERVE_ORDER);
				json_decref(call);
				JANUS_LOG(LOG_VERB, "Pushing event: %s\n", call_text);
				int ret = gateway->push_event(session->handle, &janus_sip_plugin, session->transaction, call_text, NULL, NULL);
				JANUS_LOG(LOG_VERB, "  >> %d (%s)\n", ret, janus_get_api_error(ret));
				g_free(call_text);
				/* Get rid of any PeerConnection that may have been set up */
				g_free(session->transaction);
				session->transaction = NULL;
				gateway->close_pc(session->handle);
			}
			break;
		case nua_i_terminated:
			JANUS_LOG(LOG_VERB, "[%s][%s]: %d %s\n", session->account.username, nua_event_name(event), status, phrase ? phrase : "??");
			break;
	/* SIP requests */
		case nua_i_ack:
			JANUS_LOG(LOG_VERB, "[%s][%s]: %d %s\n", session->account.username, nua_event_name(event), status, phrase ? phrase : "??");
			break;
		case nua_i_outbound:
			JANUS_LOG(LOG_VERB, "[%s][%s]: %d %s\n", session->account.username, nua_event_name(event), status, phrase ? phrase : "??");
			break;
		case nua_i_bye: {
			JANUS_LOG(LOG_VERB, "[%s][%s]: %d %s\n", session->account.username, nua_event_name(event), status, phrase ? phrase : "??");
			break;
		}
		case nua_i_cancel: {
			JANUS_LOG(LOG_VERB, "[%s][%s]: %d %s\n", session->account.username, nua_event_name(event), status, phrase ? phrase : "??");
			break;
		}
		case nua_i_invite: {
			JANUS_LOG(LOG_VERB, "[%s][%s]: %d %s\n", session->account.username, nua_event_name(event), status, phrase ? phrase : "??");
			if(ssip == NULL) {
				JANUS_LOG(LOG_ERR, "\tInvalid SIP stack\n");
				nua_respond(nh, 500, sip_status_phrase(500), TAG_END());
				break;
			}
			sdp_parser_t *parser = sdp_parse(ssip->s_home, sip->sip_payload->pl_data, sip->sip_payload->pl_len, 0);
			if(!sdp_session(parser)) {
				JANUS_LOG(LOG_ERR, "\tError parsing SDP!\n");
				nua_respond(nh, 488, sip_status_phrase(488), TAG_END());
				sdp_parser_free(parser);
				break;
			}
			if(session->stack->s_nh_i != NULL) {
				if(session->stack->s_nh_i == nh) {
					if (sdp_session_cmp(sdp_session(session->raw_media), sdp_session(parser)) == 0) {
						/* re-INVITE that is basically a session-refresh (no media-change needed), accept. */
						nua_respond(nh, 200, sip_status_phrase(200), TAG_END());
					} else {
						/* re-INVITE, we don't support those. */
						nua_respond(nh, 488, sip_status_phrase(488), TAG_END());
					}
				} else if(session->status >= janus_sip_call_status_inviting) {
					/* Busy with another call */
					JANUS_LOG(LOG_VERB, "\tAlready in a call (busy, status=%s)\n", janus_sip_call_status_string(session->status));
					nua_respond(nh, 486, sip_status_phrase(486), TAG_END());
					/* Notify the web app about the missed invite */
					json_t *missed = json_object();
					json_object_set_new(missed, "sip", json_string("event"));
					json_t *result = json_object();
					json_object_set_new(result, "event", json_string("missed_call"));
					char *caller_text = url_as_string(session->stack->s_home, sip->sip_from->a_url);
					json_object_set_new(result, "caller", json_string(caller_text));
					su_free(session->stack->s_home, caller_text);
					if (sip->sip_from && sip->sip_from->a_display) {
						json_object_set_new(result, "displayname", json_string(sip->sip_from->a_display));
					}
					json_object_set_new(missed, "result", result);
					char *missed_text = json_dumps(missed, JSON_INDENT(3) | JSON_PRESERVE_ORDER);
					json_decref(missed);
					JANUS_LOG(LOG_VERB, "Pushing event to peer: %s\n", missed_text);
					int ret = gateway->push_event(session->handle, &janus_sip_plugin, session->transaction, missed_text, NULL, NULL);
					JANUS_LOG(LOG_VERB, "  >> %d (%s)\n", ret, janus_get_api_error(ret));
					g_free(missed_text);
				}
				sdp_parser_free(parser);
				break;
			}
			/* New incoming call */
			session->callee = g_strdup(url_as_string(session->stack->s_home, sip->sip_from->a_url));
			session->status = janus_sip_call_status_invited;
			/* Clean up SRTP stuff from before first, in case it's still needed */
			janus_sip_srtp_cleanup(session);
			/* Parse SDP */
			char *fixed_sdp = g_strdup(sip->sip_payload->pl_data);
			JANUS_LOG(LOG_VERB, "Someone is inviting us in a call:\n%s", sip->sip_payload->pl_data);
			sdp_session_t *sdp = sdp_session(parser);
			janus_sip_sdp_process(session, sdp, FALSE);
			/* Send SDP to the browser */
			json_t *call = json_object();
			json_object_set_new(call, "sip", json_string("event"));
			json_t *calling = json_object();
			json_object_set_new(calling, "event", json_string("incomingcall"));
			json_object_set_new(calling, "username", json_string(session->callee));
			if(sip->sip_from && sip->sip_from->a_display) {
				json_object_set_new(calling, "displayname", json_string(sip->sip_from->a_display));
			}
			if(session->media.has_srtp_remote) {
				/* FIXME Maybe a true/false instead? */
				json_object_set_new(calling, "srtp", json_string(session->media.require_srtp ? "sdes_mandatory" : "sdes_optional"));
			}
			json_object_set_new(call, "result", calling);
			char *call_text = json_dumps(call, JSON_INDENT(3) | JSON_PRESERVE_ORDER);
			json_decref(call);
			JANUS_LOG(LOG_VERB, "Pushing event to peer: %s\n", call_text);
			int ret = gateway->push_event(session->handle, &janus_sip_plugin, session->transaction, call_text, "offer", fixed_sdp);
			JANUS_LOG(LOG_VERB, "  >> %d (%s)\n", ret, janus_get_api_error(ret));
			g_free(call_text);
			g_free(fixed_sdp);
			sdp_parser_free(parser);
			/* Send a Ringing back */
			nua_respond(nh, 180, sip_status_phrase(180), TAG_END());
			session->stack->s_nh_i = nh;
			break;
		}
		case nua_i_options:
			JANUS_LOG(LOG_VERB, "[%s][%s]: %d %s\n", session->account.username, nua_event_name(event), status, phrase ? phrase : "??");
			/* FIXME Should we handle this message? for now we reply with a 405 Method Not Implemented */
			nua_respond(nh, 405, sip_status_phrase(405), TAG_END());
			break;
	/* Responses */
		case nua_r_get_params:
			JANUS_LOG(LOG_VERB, "[%s][%s]: %d %s\n", session->account.username, nua_event_name(event), status, phrase ? phrase : "??");
			break;
		case nua_r_set_params:
			JANUS_LOG(LOG_VERB, "[%s][%s]: %d %s\n", session->account.username, nua_event_name(event), status, phrase ? phrase : "??");
			break;
		case nua_r_notifier:
			JANUS_LOG(LOG_VERB, "[%s][%s]: %d %s\n", session->account.username, nua_event_name(event), status, phrase ? phrase : "??");
			break;
		case nua_r_shutdown:
			JANUS_LOG(LOG_VERB, "[%s][%s]: %d %s\n", session->account.username, nua_event_name(event), status, phrase ? phrase : "??");
			if(status < 200 && !g_atomic_int_get(&stopping)) {
				/* shutdown in progress -> return */
				break;
			}
			if(ssip != NULL) {
				/* end the event loop. su_root_run() will return */
				su_root_break(ssip->s_root);
			}
			break;
		case nua_r_terminate:
			JANUS_LOG(LOG_VERB, "[%s][%s]: %d %s\n", session->account.username, nua_event_name(event), status, phrase ? phrase : "??");
			break;
	/* SIP responses */
		case nua_r_bye:
			JANUS_LOG(LOG_VERB, "[%s][%s]: %d %s\n", session->account.username, nua_event_name(event), status, phrase ? phrase : "??");
			break;
		case nua_r_cancel:
			JANUS_LOG(LOG_VERB, "[%s][%s]: %d %s\n", session->account.username, nua_event_name(event), status, phrase ? phrase : "??");
			break;
		case nua_r_info:
			JANUS_LOG(LOG_VERB, "[%s][%s]: %d %s\n", session->account.username, nua_event_name(event), status, phrase ? phrase : "??");
			break;
		case nua_r_invite: {
			JANUS_LOG(LOG_VERB, "[%s][%s]: %d %s\n", session->account.username, nua_event_name(event), status, phrase ? phrase : "??");

			if(status < 200) {
				/* Not ready yet (FIXME May this be pranswer?? we don't handle it yet...) */
				break;
			} else if(status == 401 || status == 407) {
				char auth[256];
				const char* scheme;
				const char* realm;
				if(status == 401) {
 					/* Get scheme/realm from 401 error */
					sip_www_authenticate_t const* www_auth = sip->sip_www_authenticate;
					scheme = www_auth->au_scheme;
					realm = msg_params_find(www_auth->au_params, "realm=");
				} else {
 					/* Get scheme/realm from 407 error, proxy-auth */
					sip_proxy_authenticate_t const* proxy_auth = sip->sip_proxy_authenticate;
					scheme = proxy_auth->au_scheme;
					realm = msg_params_find(proxy_auth->au_params, "realm=");
				}
				memset(auth, 0, sizeof(auth));
				g_snprintf(auth, sizeof(auth), "%s%s:%s:%s:%s%s",
					session->account.secret_type == janus_sip_secret_type_hashed ? "HA1+" : "",
					scheme,
					realm,
					session->account.authuser ? session->account.authuser : "null",
					session->account.secret_type == janus_sip_secret_type_hashed ? "HA1+" : "",
					session->account.secret ? session->account.secret : "null");
				JANUS_LOG(LOG_VERB, "\t%s\n", auth);
				/* Authenticate */
				nua_authenticate(nh,
					NUTAG_AUTH(auth),
					TAG_END());
				break;
			} else if(status >= 400) {
				break;
			}
			if(ssip == NULL) {
				JANUS_LOG(LOG_ERR, "\tInvalid SIP stack\n");
				nua_respond(nh, 500, sip_status_phrase(500), TAG_END());
				break;
			}
			sdp_parser_t *parser = sdp_parse(ssip->s_home, sip->sip_payload->pl_data, sip->sip_payload->pl_len, 0);
			if(!sdp_session(parser)) {
				JANUS_LOG(LOG_ERR, "\tError parsing SDP!\n");
				nua_respond(nh, 488, sip_status_phrase(488), TAG_END());
				sdp_parser_free(parser);
				break;
			}
			/* Send an ACK, if needed */
			if(!session->media.autoack) {
				char *route = sip->sip_record_route ? url_as_string(session->stack->s_home, sip->sip_record_route->r_url) : NULL;
				JANUS_LOG(LOG_INFO, "Sending ACK (route=%s)\n", route ? route : "none");
				nua_ack(nh,
					TAG_IF(route, NTATAG_DEFAULT_PROXY(route)),
					TAG_END());
			}
			/* Parse SDP */
			JANUS_LOG(LOG_VERB, "Peer accepted our call:\n%s", sip->sip_payload->pl_data);
			session->status = janus_sip_call_status_incall;
			char *fixed_sdp = g_strdup(sip->sip_payload->pl_data);
			sdp_session_t *sdp = sdp_session(parser);
			janus_sip_sdp_process(session, sdp, TRUE);
			/* If we asked for SRTP and are not getting it, fail */
			if(session->media.require_srtp && !session->media.has_srtp_remote) {
				JANUS_LOG(LOG_ERR, "\tWe asked for mandatory SRTP but didn't get any in the reply!\n");
				sdp_parser_free(parser);
				g_free(fixed_sdp);
				/* Hangup immediately */
				session->status = janus_sip_call_status_closing;
				nua_bye(nh, TAG_END());
				g_free(session->callee);
				session->callee = NULL;
				break;
			}
			if(session->media.audio_pt > -1) {
				session->media.audio_pt_name = janus_get_codec_from_pt(fixed_sdp, session->media.audio_pt);
				JANUS_LOG(LOG_VERB, "Detected audio codec: %d (%s)\n", session->media.audio_pt, session->media.audio_pt_name);
			}
			if(session->media.video_pt > -1) {
				session->media.video_pt_name = janus_get_codec_from_pt(fixed_sdp, session->media.video_pt);
				JANUS_LOG(LOG_VERB, "Detected video codec: %d (%s)\n", session->media.video_pt, session->media.video_pt_name);
			}
			session->media.ready = 1;	/* FIXME Maybe we need a better way to signal this */
			if(session->raw_media != NULL)
				sdp_parser_free(session->raw_media);
			session->raw_media = parser;
			GError *error = NULL;
			char tname[16];
			g_snprintf(tname, sizeof(tname), "siprtp %s", session->account.username);
			g_thread_try_new(tname, janus_sip_relay_thread, session, &error);
			if(error != NULL) {
				JANUS_LOG(LOG_ERR, "Got error %d (%s) trying to launch the RTP/RTCP thread...\n", error->code, error->message ? error->message : "??");
			}
			/* Send SDP to the browser */
			json_t *call = json_object();
			json_object_set_new(call, "sip", json_string("event"));
			json_t *calling = json_object();
			json_object_set_new(calling, "event", json_string("accepted"));
			json_object_set_new(calling, "username", json_string(session->callee));
			json_object_set_new(call, "result", calling);
			char *call_text = json_dumps(call, JSON_INDENT(3) | JSON_PRESERVE_ORDER);
			json_decref(call);
			JANUS_LOG(LOG_VERB, "Pushing event to peer: %s\n", call_text);
			int ret = gateway->push_event(session->handle, &janus_sip_plugin, session->transaction, call_text, "answer", fixed_sdp);
			JANUS_LOG(LOG_VERB, "  >> %d (%s)\n", ret, janus_get_api_error(ret));
			g_free(call_text);
			g_free(fixed_sdp);
			break;
		}
		case nua_r_register: {
			JANUS_LOG(LOG_VERB, "[%s][%s]: %d %s\n", session->account.username, nua_event_name(event), status, phrase ? phrase : "??");
			if(status == 200) {
				if(session->account.registration_status < janus_sip_registration_status_registered)
					session->account.registration_status = janus_sip_registration_status_registered;
				JANUS_LOG(LOG_VERB, "Successfully registered\n");
				/* Notify the browser */
				json_t *call = json_object();
				json_object_set_new(call, "sip", json_string("event"));
				json_t *calling = json_object();
				json_object_set_new(calling, "event", json_string("registered"));
				json_object_set_new(calling, "username", json_string(session->account.username));
				json_object_set_new(calling, "register_sent", json_string("true"));
				json_object_set_new(call, "result", calling);
				char *call_text = json_dumps(call, JSON_INDENT(3) | JSON_PRESERVE_ORDER);
				json_decref(call);
				JANUS_LOG(LOG_VERB, "Pushing event: %s\n", call_text);
				int ret = gateway->push_event(session->handle, &janus_sip_plugin, session->transaction, call_text, NULL, NULL);
				JANUS_LOG(LOG_VERB, "  >> %d (%s)\n", ret, janus_get_api_error(ret));
				g_free(call_text);
			} else if(status == 401) {
				/* Get scheme/realm from 401 error */
				sip_www_authenticate_t const* www_auth = sip->sip_www_authenticate;
				char const* scheme = www_auth->au_scheme;
				const char* realm = msg_params_find(www_auth->au_params, "realm=");
				char auth[256];
				memset(auth, 0, sizeof(auth));
				g_snprintf(auth, sizeof(auth), "%s%s:%s:%s:%s%s",
					session->account.secret_type == janus_sip_secret_type_hashed ? "HA1+" : "",
					scheme,
					realm,
					session->account.authuser ? session->account.authuser : "null",
					session->account.secret_type == janus_sip_secret_type_hashed ? "HA1+" : "",
					session->account.secret);
				JANUS_LOG(LOG_VERB, "\t%s\n", auth);
				/* Authenticate */
				nua_authenticate(nh,
					NUTAG_AUTH(auth),
					TAG_END());
			} else if(status >= 400) {
				/* Authentication failed? */
				session->account.registration_status = janus_sip_registration_status_failed;
				/* Tell the browser... */
				json_t *event = json_object();
				json_object_set_new(event, "sip", json_string("event"));
				json_t *result = json_object();
				json_object_set_new(result, "event", json_string("registration_failed"));
			        json_object_set_new(result, "code", json_integer(status));
				json_object_set_new(result, "reason", json_string(phrase ? phrase : ""));
			        json_object_set_new(event, "result", result);
				char *event_text = json_dumps(event, JSON_INDENT(3) | JSON_PRESERVE_ORDER);
				json_decref(event);
				JANUS_LOG(LOG_VERB, "Pushing event: %s\n", event_text);
				int ret = gateway->push_event(session->handle, &janus_sip_plugin, session->transaction, event_text, NULL, NULL);
				JANUS_LOG(LOG_VERB, "  >> %d (%s)\n", ret, janus_get_api_error(ret));
				g_free(event_text);
			}
			break;
		}
		default:
			/* unknown event -> print out error message */
			JANUS_LOG(LOG_ERR, "Unknown event %d (%s)\n", event, nua_event_name(event));
			break;
	}
}

void janus_sip_sdp_process(janus_sip_session *session, sdp_session_t *sdp, gboolean answer) {
	if(!session || !sdp)
		return;
	/* c= */
	if(sdp->sdp_connection && sdp->sdp_connection->c_address) {
		g_free(session->media.remote_ip);
		session->media.remote_ip = g_strdup(sdp->sdp_connection->c_address);
		JANUS_LOG(LOG_VERB, "  >> Media connection:\n");
		JANUS_LOG(LOG_VERB, "       %s\n", session->media.remote_ip);
	}
	JANUS_LOG(LOG_VERB, "  >> Media lines:\n");
	sdp_media_t *m = sdp->sdp_media;
	while(m) {
		session->media.require_srtp = session->media.require_srtp || (m->m_proto_name && !strcasecmp(m->m_proto_name, "RTP/SAVP"));
		if(m->m_type == sdp_media_audio) {
			JANUS_LOG(LOG_VERB, "       Audio: %lu\n", m->m_port);
			if(m->m_port) {
				session->media.has_audio = 1;
				session->media.remote_audio_rtp_port = m->m_port;
				session->media.remote_audio_rtcp_port = m->m_port+1;	/* FIXME We're assuming RTCP is on the next port */
			}
		} else if(m->m_type == sdp_media_video) {
			JANUS_LOG(LOG_VERB, "       Video: %lu\n", m->m_port);
			if(m->m_port) {
				session->media.has_video = 1;
				session->media.remote_video_rtp_port = m->m_port;
				session->media.remote_video_rtcp_port = m->m_port+1;	/* FIXME We're assuming RTCP is on the next port */
			}
		} else {
			JANUS_LOG(LOG_WARN, "       Unsupported media line (not audio/video)\n");
			m = m->m_next;
			continue;
		}
		JANUS_LOG(LOG_VERB, "       Media connections:\n");
		if(m->m_connections) {
			sdp_connection_t *c = m->m_connections;
			while(c) {
				if(c->c_address) {
					g_free(session->media.remote_ip);
					session->media.remote_ip = g_strdup(c->c_address);
					JANUS_LOG(LOG_VERB, "         [%s]\n", session->media.remote_ip);
				}
				c = c->c_next;
			}
		}
		JANUS_LOG(LOG_VERB, "       Media RTP maps:\n");
		sdp_rtpmap_t *r = m->m_rtpmaps;
		while(r) {
			JANUS_LOG(LOG_VERB, "         [%u] %s\n", r->rm_pt, r->rm_encoding);
			r = r->rm_next;
		}
		JANUS_LOG(LOG_VERB, "       Media attributes:\n");
		sdp_attribute_t *a = m->m_attributes;
		while(a) {
			if(a->a_name) {
				if(!strcasecmp(a->a_name, "rtpmap")) {
					JANUS_LOG(LOG_VERB, "         RTP Map:     %s\n", a->a_value);
				} else if(!strcasecmp(a->a_name, "crypto")) {
					JANUS_LOG(LOG_VERB, "         Crypto:      %s\n", a->a_value);
					if(m->m_type == sdp_media_audio || m->m_type == sdp_media_video) {
						gint32 tag = 0;
						int suite;
						char crypto[40];
						/* FIXME inline can be more complex than that, and we're currently only offering SHA1_80 */
						int res = sscanf(a->a_value, "%"SCNi32" AES_CM_128_HMAC_SHA1_%2d inline:%40s",
							&tag, &suite, crypto);
						if(res != 3) {
							JANUS_LOG(LOG_WARN, "Failed to parse crypto line, ignoring... %s\n", a->a_value);
						} else {
							gboolean video = (m->m_type == sdp_media_video);
							int current_suite = video ? session->media.video_srtp_suite_in : session->media.audio_srtp_suite_in;
							if(current_suite == 0) {
								if(video)
									session->media.video_srtp_suite_in = suite;
								else
									session->media.audio_srtp_suite_in = suite;
								janus_sip_srtp_set_remote(session, video, crypto, suite);
								session->media.has_srtp_remote = TRUE;
							} else {
								JANUS_LOG(LOG_WARN, "We already configured a %s crypto context (AES_CM_128_HMAC_SHA1_%d), skipping additional crypto line\n",
									video ? "video" : "audio", current_suite);
							}
						}
					}
				}
			}
			a = a->a_next;
		}
		if(answer && (m->m_type == sdp_media_audio || m->m_type == sdp_media_video)) {
			/* Check which codec was negotiated eventually */
			int pt = -1;
			if(!m->m_rtpmaps) {
				JANUS_LOG(LOG_VERB, "No RTP maps?? trying formats...\n");
				if(m->m_format) {
					sdp_list_t *fmt = m->m_format;
					pt = atoi(fmt->l_text);
				}
			} else {
				sdp_rtpmap_t *r = m->m_rtpmaps;
				pt = r->rm_pt;
			}
			if(pt > -1) {
				if(m->m_type == sdp_media_audio) {
					session->media.audio_pt = pt;
				} else {
					session->media.video_pt = pt;
				}
			}
		}
		m = m->m_next;
	}
}

char *janus_sip_sdp_manipulate(janus_sip_session *session, sdp_session_t *sdp, gboolean answer) {
	if(!session || !session->stack || !sdp)
		return NULL;
	/* Placeholders for later */
	sdp_attribute_t crypto_audio = {
		.a_size = sizeof(sdp_attribute_t),
		.a_name = "crypto",
		.a_value = "audio"
	};
	sdp_attribute_t crypto_video = {
		.a_size = sizeof(sdp_attribute_t),
		.a_name = "crypto",
		.a_value = "video"
	};
	/* Start replacing stuff */
	if(sdp->sdp_connection && sdp->sdp_connection->c_address) {
		sdp->sdp_connection->c_address = local_ip;
	}
	JANUS_LOG(LOG_VERB, "Setting protocol to %s\n", session->media.require_srtp ? "RTP/SAVP" : "RTP/AVP");
	sdp_media_t *m = sdp->sdp_media;
	while(m) {
		m->m_proto = session->media.require_srtp ? sdp_proto_srtp : sdp_proto_rtp;
		m->m_proto_name = session->media.require_srtp ? "RTP/SAVP" : "RTP/AVP";
		if(m->m_type == sdp_media_audio) {
			m->m_port = session->media.local_audio_rtp_port;
			if(session->media.has_srtp_local) {
				sdp_attribute_append(&m->m_attributes, &crypto_audio);
			}
		} else if(m->m_type == sdp_media_video) {
			m->m_port = session->media.local_video_rtp_port;
			if(session->media.has_srtp_local) {
				sdp_attribute_append(&m->m_attributes, &crypto_video);
			}
		}
		if(m->m_connections) {
			sdp_connection_t *c = m->m_connections;
			while(c) {
				c->c_address = local_ip;
				c = c->c_next;
			}
		}
		if(answer && (m->m_type == sdp_media_audio || m->m_type == sdp_media_video)) {
			/* Check which codec was negotiated eventually */
			int pt = -1;
			if(!m->m_rtpmaps) {
				JANUS_LOG(LOG_VERB, "No RTP maps?? trying formats...\n");
				if(m->m_format) {
					sdp_list_t *fmt = m->m_format;
					pt = atoi(fmt->l_text);
				}
			} else {
				sdp_rtpmap_t *r = m->m_rtpmaps;
				pt = r->rm_pt;
			}
			if(pt > -1) {
				if(m->m_type == sdp_media_audio) {
					session->media.audio_pt = pt;
				} else {
					session->media.video_pt = pt;
				}
			}
		}
		m = m->m_next;
	}
	/* Generate a SDP string out of our changes */
	char buf[2048];
	sdp_printer_t *printer = sdp_print(session->stack->s_home, sdp, buf, 2048, 0);
	if(!sdp_message(printer)) {
		sdp_printer_free(printer);
		return NULL;
	}
	sdp_printer_free(printer);
	char *new_sdp = g_strdup(buf);
	/* If any crypto placeholer was there, fix that */
	if(session->media.has_srtp_local) {
		if(session->media.has_audio) {
			char *crypto = NULL;
			session->media.audio_srtp_suite_out = 80;
			janus_sip_srtp_set_local(session, FALSE, &crypto);
			/* FIXME 32? 80? Both? */
			char cryptoline[100];
			g_snprintf(cryptoline, 100, "a=crypto:1 AES_CM_128_HMAC_SHA1_80 inline:%s", crypto);
			g_free(crypto);
			new_sdp = janus_string_replace(new_sdp, "a=crypto:audio", cryptoline);
		}
		if(session->media.has_video) {
			char *crypto = NULL;
			session->media.video_srtp_suite_out = 80;
			janus_sip_srtp_set_local(session, FALSE, &crypto);
			/* FIXME 32? 80? Both? */
			char cryptoline[100];
			g_snprintf(cryptoline, 100, "a=crypto:1 AES_CM_128_HMAC_SHA1_80 inline:%s", crypto);
			g_free(crypto);
			new_sdp = janus_string_replace(new_sdp, "a=crypto:video", cryptoline);
		}
	}
	return new_sdp;
}

 /* Bind local RTP/RTCP sockets */
static int janus_sip_allocate_local_ports(janus_sip_session *session) {
	if(session == NULL) {
		JANUS_LOG(LOG_ERR, "Invalid session\n");
		return -1;
	}
	/* Reset status */
	if(session->media.audio_rtp_fd != -1) {
		close(session->media.audio_rtp_fd);
		session->media.audio_rtp_fd = -1;
	}
	if(session->media.audio_rtcp_fd != -1) {
		close(session->media.audio_rtcp_fd);
		session->media.audio_rtcp_fd = -1;
	}
	session->media.local_audio_rtp_port = 0;
	session->media.local_audio_rtcp_port = 0;
	session->media.audio_ssrc = 0;
	if(session->media.video_rtp_fd != -1) {
		close(session->media.video_rtp_fd);
		session->media.video_rtp_fd = -1;
	}
	if(session->media.video_rtcp_fd != -1) {
		close(session->media.video_rtcp_fd);
		session->media.video_rtcp_fd = -1;
	}
	session->media.local_video_rtp_port = 0;
	session->media.local_video_rtcp_port = 0;
	session->media.video_ssrc = 0;
	/* Start */
	int attempts = 100;	/* FIXME Don't retry forever */
	if(session->media.has_audio) {
		JANUS_LOG(LOG_VERB, "Allocating audio ports:\n");
		struct sockaddr_in audio_rtp_address, audio_rtcp_address;
		while(session->media.local_audio_rtp_port == 0 || session->media.local_audio_rtcp_port == 0) {
			if(attempts == 0)	/* Too many failures */
				return -1;
			if(session->media.audio_rtp_fd == -1) {
				session->media.audio_rtp_fd = socket(AF_INET, SOCK_DGRAM, 0);
			}
			if(session->media.audio_rtcp_fd == -1) {
				session->media.audio_rtcp_fd = socket(AF_INET, SOCK_DGRAM, 0);
			}
			int rtp_port = g_random_int_range(10000, 60000);	/* FIXME Should this be configurable? */
			if(rtp_port % 2)
				rtp_port++;	/* Pick an even port for RTP */
			audio_rtp_address.sin_family = AF_INET;
			audio_rtp_address.sin_port = htons(rtp_port);
			inet_pton(AF_INET, local_ip, &audio_rtp_address.sin_addr.s_addr);
			if(bind(session->media.audio_rtp_fd, (struct sockaddr *)(&audio_rtp_address), sizeof(struct sockaddr)) < 0) {
				JANUS_LOG(LOG_ERR, "Bind failed for audio RTP (port %d), trying a different one...\n", rtp_port);
				attempts--;
				continue;
			}
			JANUS_LOG(LOG_VERB, "Audio RTP listener bound to port %d\n", rtp_port);
			int rtcp_port = rtp_port+1;
			audio_rtcp_address.sin_family = AF_INET;
			audio_rtcp_address.sin_port = htons(rtcp_port);
			inet_pton(AF_INET, local_ip, &audio_rtcp_address.sin_addr.s_addr);
			if(bind(session->media.audio_rtcp_fd, (struct sockaddr *)(&audio_rtcp_address), sizeof(struct sockaddr)) < 0) {
				JANUS_LOG(LOG_ERR, "Bind failed for audio RTCP (port %d), trying a different one...\n", rtcp_port);
				/* RTP socket is not valid anymore, reset it */
				close(session->media.audio_rtp_fd);
				session->media.audio_rtp_fd = -1;
				attempts--;
				continue;
			}
			JANUS_LOG(LOG_VERB, "Audio RTCP listener bound to port %d\n", rtcp_port);
			session->media.local_audio_rtp_port = rtp_port;
			session->media.local_audio_rtcp_port = rtcp_port;
		}
	}
	if(session->media.has_video) {
		JANUS_LOG(LOG_VERB, "Allocating video ports:\n");
		struct sockaddr_in video_rtp_address, video_rtcp_address;
		while(session->media.local_video_rtp_port == 0 || session->media.local_video_rtcp_port == 0) {
			if(attempts == 0)	/* Too many failures */
				return -1;
			if(session->media.video_rtp_fd == -1) {
				session->media.video_rtp_fd = socket(AF_INET, SOCK_DGRAM, 0);
			}
			if(session->media.video_rtcp_fd == -1) {
				session->media.video_rtcp_fd = socket(AF_INET, SOCK_DGRAM, 0);
			}
			int rtp_port = g_random_int_range(10000, 60000);	/* FIXME Should this be configurable? */
			if(rtp_port % 2)
				rtp_port++;	/* Pick an even port for RTP */
			video_rtp_address.sin_family = AF_INET;
			video_rtp_address.sin_port = htons(rtp_port);
			inet_pton(AF_INET, local_ip, &video_rtp_address.sin_addr.s_addr);
			if(bind(session->media.video_rtp_fd, (struct sockaddr *)(&video_rtp_address), sizeof(struct sockaddr)) < 0) {
				JANUS_LOG(LOG_ERR, "Bind failed for video RTP (port %d), trying a different one...\n", rtp_port);
				attempts--;
				continue;
			}
			JANUS_LOG(LOG_VERB, "Video RTP listener bound to port %d\n", rtp_port);
			int rtcp_port = rtp_port+1;
			video_rtcp_address.sin_family = AF_INET;
			video_rtcp_address.sin_port = htons(rtcp_port);
			inet_pton(AF_INET, local_ip, &video_rtcp_address.sin_addr.s_addr);
			if(bind(session->media.video_rtcp_fd, (struct sockaddr *)(&video_rtcp_address), sizeof(struct sockaddr)) < 0) {
				JANUS_LOG(LOG_ERR, "Bind failed for video RTCP (port %d), trying a different one...\n", rtcp_port);
				/* RTP socket is not valid anymore, reset it */
				close(session->media.video_rtp_fd);
				session->media.video_rtp_fd = -1;
				attempts--;
				continue;
			}
			JANUS_LOG(LOG_VERB, "Video RTCP listener bound to port %d\n", rtcp_port);
			session->media.local_video_rtp_port = rtp_port;
			session->media.local_video_rtcp_port = rtcp_port;
		}
	}
	return 0;
}

/* Thread to relay RTP/RTCP frames coming from the SIP peer */
static void *janus_sip_relay_thread(void *data) {
	janus_sip_session *session = (janus_sip_session *)data;
	if(!session || !session->account.username || !session->callee) {
		g_thread_unref(g_thread_self());
		return NULL;
	}
	janus_refcount_increase(&session->ref);
	JANUS_LOG(LOG_VERB, "Starting relay thread (%s <--> %s)\n", session->account.username, session->callee);

	gboolean have_server_ip = TRUE;
	struct sockaddr_in server_addr;
	memset(&server_addr, 0, sizeof(server_addr));
	server_addr.sin_family = AF_INET;
	if((inet_aton(session->media.remote_ip, &server_addr.sin_addr)) <= 0) {	/* Not a numeric IP... */
		struct hostent *host = gethostbyname(session->media.remote_ip);	/* ...resolve name */
		if(!host) {
			JANUS_LOG(LOG_ERR, "[SIP-%s] Couldn't get host (%s)\n", session->account.username, session->media.remote_ip);
			have_server_ip = FALSE;
		} else {
			server_addr.sin_addr = *(struct in_addr *)host->h_addr_list;
		}
	}

	JANUS_LOG(LOG_VERB, "[SIP-%s] Audio:\n", session->account.username);
	JANUS_LOG(LOG_VERB, "[SIP-%s]   RTP: %d, %s:%d\n", session->account.username, session->media.audio_rtp_fd, session->media.remote_ip, session->media.remote_audio_rtp_port);
	JANUS_LOG(LOG_VERB, "[SIP-%s]  RTCP: %d, %s:%d\n", session->account.username, session->media.audio_rtcp_fd, session->media.remote_ip, session->media.remote_audio_rtcp_port);
	JANUS_LOG(LOG_VERB, "[SIP-%s] Video:\n", session->account.username);
	JANUS_LOG(LOG_VERB, "[SIP-%s]   RTP: %d, %s:%d\n", session->account.username, session->media.video_rtp_fd, session->media.remote_ip, session->media.remote_video_rtp_port);
	JANUS_LOG(LOG_VERB, "[SIP-%s]  RTCP: %d, %s:%d\n", session->account.username, session->media.video_rtcp_fd, session->media.remote_ip, session->media.remote_video_rtcp_port);

	/* Connect peers (FIXME This pretty much sucks right now) */
	if(have_server_ip && session->media.remote_audio_rtp_port) {
		server_addr.sin_port = htons(session->media.remote_audio_rtp_port);
		if(connect(session->media.audio_rtp_fd, (struct sockaddr *)&server_addr, sizeof(struct sockaddr)) == -1) {
			JANUS_LOG(LOG_ERR, "[SIP-%s] Couldn't connect audio RTP? (%s:%d)\n", session->account.username, session->media.remote_ip, session->media.remote_audio_rtp_port);
			JANUS_LOG(LOG_ERR, "[SIP-%s]   -- %d (%s)\n", session->account.username, errno, strerror(errno));
		}
	}
	if(have_server_ip && session->media.remote_audio_rtcp_port) {
		server_addr.sin_port = htons(session->media.remote_audio_rtcp_port);
		if(connect(session->media.audio_rtcp_fd, (struct sockaddr *)&server_addr, sizeof(struct sockaddr)) == -1) {
			JANUS_LOG(LOG_ERR, "[SIP-%s] Couldn't connect audio RTCP? (%s:%d)\n", session->account.username, session->media.remote_ip, session->media.remote_audio_rtcp_port);
			JANUS_LOG(LOG_ERR, "[SIP-%s]   -- %d (%s)\n", session->account.username, errno, strerror(errno));
		}
	}
	if(have_server_ip && session->media.remote_video_rtp_port) {
		server_addr.sin_port = htons(session->media.remote_video_rtp_port);
		if(connect(session->media.video_rtp_fd, (struct sockaddr *)&server_addr, sizeof(struct sockaddr)) == -1) {
			JANUS_LOG(LOG_ERR, "[SIP-%s] Couldn't connect video RTP? (%s:%d)\n", session->account.username, session->media.remote_ip, session->media.remote_video_rtp_port);
			JANUS_LOG(LOG_ERR, "[SIP-%s]   -- %d (%s)\n", session->account.username, errno, strerror(errno));
		}
	}
	if(have_server_ip && session->media.remote_video_rtcp_port) {
		server_addr.sin_port = htons(session->media.remote_video_rtcp_port);
		if(connect(session->media.video_rtcp_fd, (struct sockaddr *)&server_addr, sizeof(struct sockaddr)) == -1) {
			JANUS_LOG(LOG_ERR, "[SIP-%s] Couldn't connect video RTCP? (%s:%d)\n", session->account.username, session->media.remote_ip, session->media.remote_video_rtcp_port);
			JANUS_LOG(LOG_ERR, "[SIP-%s]   -- %d (%s)\n", session->account.username, errno, strerror(errno));
		}
	}

	if(!session->callee) {
		JANUS_LOG(LOG_VERB, "[SIP-%s] Leaving thread, no callee...\n", session->account.username);
		janus_refcount_decrease(&session->ref);
		g_thread_unref(g_thread_self());
		return NULL;
	}
	/* File descriptors */
	socklen_t addrlen;
	struct sockaddr_in remote;
	int resfd = 0, bytes = 0;
	struct pollfd fds[4];
	char buffer[1500];
	memset(buffer, 0, 1500);
	/* Loop */
	int num = 0;
	gboolean goon = TRUE;
	while(goon && session != NULL && !g_atomic_int_get(&session->destroyed) &&
			session->status > janus_sip_call_status_idle &&
			session->status < janus_sip_call_status_closing) {	/* FIXME We need a per-call watchdog as well */
		/* Prepare poll */
		num = 0;
		if(session->media.audio_rtp_fd != -1) {
			fds[num].fd = session->media.audio_rtp_fd;
			fds[num].events = POLLIN;
			fds[num].revents = 0;
			num++;
		}
		if(session->media.audio_rtcp_fd != -1) {
			fds[num].fd = session->media.audio_rtcp_fd;
			fds[num].events = POLLIN;
			fds[num].revents = 0;
			num++;
		}
		if(session->media.video_rtp_fd != -1) {
			fds[num].fd = session->media.video_rtp_fd;
			fds[num].events = POLLIN;
			fds[num].revents = 0;
			num++;
		}
		if(session->media.video_rtcp_fd != -1) {
			fds[num].fd = session->media.video_rtcp_fd;
			fds[num].events = POLLIN;
			fds[num].revents = 0;
			num++;
		}
		/* Wait for some data */
		resfd = poll(fds, num, 1000);
		if(resfd < 0) {
			JANUS_LOG(LOG_ERR, "[SIP-%s] Error polling...\n", session->account.username);
			JANUS_LOG(LOG_ERR, "[SIP-%s]   -- %d (%s)\n", session->account.username, errno, strerror(errno));
			break;
		} else if(resfd == 0) {
			/* No data, keep going */
			continue;
		}
		if(session == NULL || g_atomic_int_get(&session->destroyed) ||
				session->status <= janus_sip_call_status_idle ||
				session->status >= janus_sip_call_status_closing)
			break;
		int i = 0;
		for(i=0; i<num; i++) {
			if(fds[i].revents & (POLLERR | POLLHUP)) {
				/* Socket error? */
				JANUS_LOG(LOG_ERR, "[SIP-%s] Error polling: %s...\n", session->account.username,
					fds[i].revents & POLLERR ? "POLLERR" : "POLLHUP");
				JANUS_LOG(LOG_ERR, "[SIP-%s]   -- %d (%s)\n", session->account.username, errno, strerror(errno));
				goon = FALSE;	/* Can we assume it's pretty much over, after a POLLERR? */
				/* FIXME Simulate a "hangup" coming from the browser */
				janus_sip_message *msg = g_malloc0(sizeof(janus_sip_message));
				msg->handle = session->handle;
				msg->message = g_strdup("{\"request\":\"hangup\"}");
				msg->transaction = NULL;
				msg->sdp_type = NULL;
				msg->sdp = NULL;
				g_async_queue_push(messages, msg);
				break;
			} else if(fds[i].revents & POLLIN) {
				/* Got an RTP/RTCP packet */
				if(session->media.audio_rtp_fd != -1 && fds[i].fd == session->media.audio_rtp_fd) {
					/* Got something audio (RTP) */
					addrlen = sizeof(remote);
					bytes = recvfrom(session->media.audio_rtp_fd, buffer, 1500, 0, (struct sockaddr*)&remote, &addrlen);
					//~ JANUS_LOG(LOG_VERB, "************************\nGot %d bytes on the audio RTP channel...\n", bytes);
					//~ rtp_header_t *rtp = (rtp_header_t *)buffer;
					//~ JANUS_LOG(LOG_VERB, " ... parsed RTP packet (ssrc=%u, pt=%u, seq=%u, ts=%u)...\n",
						//~ ntohl(rtp->ssrc), rtp->type, ntohs(rtp->seq_number), ntohl(rtp->timestamp));
					if(session->media.audio_ssrc_peer == 0) {
						rtp_header *header = (rtp_header *)buffer;
						session->media.audio_ssrc_peer = ntohl(header->ssrc);
						JANUS_LOG(LOG_VERB, "Got SIP peer audio SSRC: %"SCNu32"\n", session->media.audio_ssrc_peer);
					}
					/* Is this SRTP? */
					if(session->media.has_srtp_remote) {
						int buflen = bytes;
						err_status_t res = srtp_unprotect(session->media.audio_srtp_in, buffer, &buflen);
						if(res != err_status_ok && res != err_status_replay_fail && res != err_status_replay_old) {
							rtp_header *header = (rtp_header *)buffer;
							guint32 timestamp = ntohl(header->timestamp);
							guint16 seq = ntohs(header->seq_number);
							JANUS_LOG(LOG_ERR, "[SIP-%s] Audio SRTP unprotect error: %s (len=%d-->%d, ts=%"SCNu32", seq=%"SCNu16")\n",
								session->account.username, janus_sip_get_srtp_error(res), bytes, buflen, timestamp, seq);
							continue;
						}
						bytes = buflen;
					}
					/* Save the frame if we're recording */
					janus_recorder_save_frame(session->arc_peer, buffer, bytes);
					/* Relay to browser */
					gateway->relay_rtp(session->handle, 0, buffer, bytes);
					continue;
				} else if(session->media.audio_rtcp_fd != -1 && fds[i].fd == session->media.audio_rtcp_fd) {
					/* Got something audio (RTCP) */
					addrlen = sizeof(remote);
					bytes = recvfrom(session->media.audio_rtcp_fd, buffer, 1500, 0, (struct sockaddr*)&remote, &addrlen);
					//~ JANUS_LOG(LOG_VERB, "************************\nGot %d bytes on the audio RTCP channel...\n", bytes);
					/* Is this SRTCP? */
					if(session->media.has_srtp_remote) {
						int buflen = bytes;
						err_status_t res = srtp_unprotect_rtcp(session->media.audio_srtp_in, buffer, &buflen);
						if(res != err_status_ok && res != err_status_replay_fail && res != err_status_replay_old) {
							JANUS_LOG(LOG_ERR, "[SIP-%s] Audio SRTCP unprotect error: %s (len=%d-->%d)\n",
								session->account.username, janus_sip_get_srtp_error(res), bytes, buflen);
							continue;
						}
						bytes = buflen;
					}
					/* Relay to browser */
					gateway->relay_rtcp(session->handle, 0, buffer, bytes);
					continue;
				} else if(session->media.video_rtp_fd != -1 && fds[i].fd == session->media.video_rtp_fd) {
					/* Got something video (RTP) */
					addrlen = sizeof(remote);
					bytes = recvfrom(session->media.video_rtp_fd, buffer, 1500, 0, (struct sockaddr*)&remote, &addrlen);
					//~ JANUS_LOG(LOG_VERB, "************************\nGot %d bytes on the video RTP channel...\n", bytes);
					//~ rtp_header_t *rtp = (rtp_header_t *)buffer;
					//~ JANUS_LOG(LOG_VERB, " ... parsed RTP packet (ssrc=%u, pt=%u, seq=%u, ts=%u)...\n",
						//~ ntohl(rtp->ssrc), rtp->type, ntohs(rtp->seq_number), ntohl(rtp->timestamp));
					if(session->media.video_ssrc_peer == 0) {
						rtp_header *header = (rtp_header *)buffer;
						session->media.video_ssrc_peer = ntohl(header->ssrc);
						JANUS_LOG(LOG_VERB, "Got SIP peer video SSRC: %"SCNu32"\n", session->media.video_ssrc_peer);
					}
					/* Is this SRTP? */
					if(session->media.has_srtp_remote) {
						int buflen = bytes;
						err_status_t res = srtp_unprotect(session->media.video_srtp_in, buffer, &buflen);
						if(res != err_status_ok && res != err_status_replay_fail && res != err_status_replay_old) {
							rtp_header *header = (rtp_header *)buffer;
							guint32 timestamp = ntohl(header->timestamp);
							guint16 seq = ntohs(header->seq_number);
							JANUS_LOG(LOG_ERR, "[SIP-%s] Video SRTP unprotect error: %s (len=%d-->%d, ts=%"SCNu32", seq=%"SCNu16")\n",
								session->account.username, janus_sip_get_srtp_error(res), bytes, buflen, timestamp, seq);
							continue;
						}
						bytes = buflen;
					}
					/* Save the frame if we're recording */
					janus_recorder_save_frame(session->vrc_peer, buffer, bytes);
					/* Relay to browser */
					gateway->relay_rtp(session->handle, 1, buffer, bytes);
					continue;
				} else if(session->media.video_rtcp_fd != -1 && fds[i].fd == session->media.video_rtcp_fd) {
					/* Got something video (RTCP) */
					addrlen = sizeof(remote);
					bytes = recvfrom(session->media.video_rtcp_fd, buffer, 1500, 0, (struct sockaddr*)&remote, &addrlen);
					//~ JANUS_LOG(LOG_VERB, "************************\nGot %d bytes on the video RTCP channel...\n", bytes);
					/* Is this SRTCP? */
					if(session->media.has_srtp_remote) {
						int buflen = bytes;
						err_status_t res = srtp_unprotect_rtcp(session->media.video_srtp_in, buffer, &buflen);
						if(res != err_status_ok && res != err_status_replay_fail && res != err_status_replay_old) {
							JANUS_LOG(LOG_ERR, "[SIP-%s] Video SRTP unprotect error: %s (len=%d-->%d)\n",
								session->account.username, janus_sip_get_srtp_error(res), bytes, buflen);
							continue;
						}
						bytes = buflen;
					}
					/* Relay to browser */
					gateway->relay_rtcp(session->handle, 1, buffer, bytes);
					continue;
				}
			}
		}
	}
	if(session->media.audio_rtp_fd != -1) {
		close(session->media.audio_rtp_fd);
		session->media.audio_rtp_fd = -1;
	}
	if(session->media.audio_rtcp_fd != -1) {
		close(session->media.audio_rtcp_fd);
		session->media.audio_rtcp_fd = -1;
	}
	session->media.local_audio_rtp_port = 0;
	session->media.local_audio_rtcp_port = 0;
	session->media.audio_ssrc = 0;
	if(session->media.video_rtp_fd != -1) {
		close(session->media.video_rtp_fd);
		session->media.video_rtp_fd = -1;
	}
	if(session->media.video_rtcp_fd != -1) {
		close(session->media.video_rtcp_fd);
		session->media.video_rtcp_fd = -1;
	}
	session->media.local_video_rtp_port = 0;
	session->media.local_video_rtcp_port = 0;
	session->media.video_ssrc = 0;
	/* Clean up SRTP stuff, if needed */
	janus_sip_srtp_cleanup(session);
	/* Done */
	JANUS_LOG(LOG_VERB, "Leaving SIP relay thread\n");
	janus_refcount_decrease(&session->ref);
	g_thread_unref(g_thread_self());
	return NULL;
}


/* Sofia Event thread */
gpointer janus_sip_sofia_thread(gpointer user_data) {
	janus_sip_session *session = (janus_sip_session *)user_data;
	if(session == NULL || session->account.username == NULL) {
		g_thread_unref(g_thread_self());
		return NULL;
	}
	janus_refcount_increase(&session->ref);
	JANUS_LOG(LOG_VERB, "Joining sofia loop thread (%s)...\n", session->account.username);
	session->stack = g_malloc0(sizeof(ssip_t));
	session->stack->session = session;
	session->stack->s_nua = NULL;
	session->stack->s_nh_r = NULL;
	session->stack->s_nh_i = NULL;
	session->stack->s_root = su_root_create(session->stack);
	su_home_init(session->stack->s_home);
	JANUS_LOG(LOG_VERB, "Setting up sofia stack (sip:%s@%s)\n", session->account.username, local_ip);
	char sip_url[128];
	char sips_url[128];
	char *ipv6;
	ipv6 = strstr(local_ip, ":");
	g_snprintf(sip_url, sizeof(sip_url), "sip:%s%s%s:*", ipv6 ? "[" : "", local_ip, ipv6 ? "]" : "");
	g_snprintf(sips_url, sizeof(sips_url), "sips:%s%s%s:*", ipv6 ? "[" : "", local_ip, ipv6 ? "]" : "");
	char outbound_options[256] = "use-rport no-validate";
	if(keepalive_interval > 0)
		g_strlcat(outbound_options, " options-keepalive", sizeof(outbound_options));
	if(!behind_nat)
		g_strlcat(outbound_options, " no-natify", sizeof(outbound_options));
	session->stack->s_nua = nua_create(session->stack->s_root,
				janus_sip_sofia_callback,
				session,
				SIPTAG_ALLOW_STR("INVITE, ACK, BYE, CANCEL, OPTIONS"),
				NUTAG_M_USERNAME(session->account.username),
				NUTAG_URL(sip_url),
				TAG_IF(session->account.sips, NUTAG_SIPS_URL(sips_url)),
				SIPTAG_USER_AGENT_STR(session->account.user_agent ? session->account.user_agent : user_agent),
				NUTAG_KEEPALIVE(keepalive_interval * 1000),	/* Sofia expects it in milliseconds */
				NUTAG_OUTBOUND(outbound_options),
				SIPTAG_SUPPORTED(NULL),
				TAG_NULL());
	su_root_run(session->stack->s_root);
	/* When we get here, we're done */
	nua_destroy(session->stack->s_nua);
	su_root_destroy(session->stack->s_root);
	session->stack->s_root = NULL;
	su_home_deinit(session->stack->s_home);
	su_home_unref(session->stack->s_home);
	su_deinit();
	janus_refcount_decrease(&session->ref);
	JANUS_LOG(LOG_VERB, "Leaving sofia loop thread...\n");
	g_thread_unref(g_thread_self());
	return NULL;
}<|MERGE_RESOLUTION|>--- conflicted
+++ resolved
@@ -743,22 +743,9 @@
 
 	g_atomic_int_set(&initialized, 1);
 
-<<<<<<< HEAD
 	/* Launch the thread that will handle incoming messages */
 	GError *error = NULL;
-	handler_thread = g_thread_try_new("janus sip handler", janus_sip_handler, NULL, &error);
-=======
-	GError *error = NULL;
-	/* Start the sessions watchdog */
-	watchdog = g_thread_try_new("sip watchdog", &janus_sip_watchdog, NULL, &error);
-	if(error != NULL) {
-		g_atomic_int_set(&initialized, 0);
-		JANUS_LOG(LOG_ERR, "Got error %d (%s) trying to launch the SIP watchdog thread...\n", error->code, error->message ? error->message : "??");
-		return -1;
-	}
-	/* Launch the thread that will handle incoming messages */
 	handler_thread = g_thread_try_new("sip handler", janus_sip_handler, NULL, &error);
->>>>>>> 79c65e8f
 	if(error != NULL) {
 		g_atomic_int_set(&initialized, 0);
 		JANUS_LOG(LOG_ERR, "Got error %d (%s) trying to launch the SIP handler thread...\n", error->code, error->message ? error->message : "??");
