/*! \file   janus_sip.c
 * \author Lorenzo Miniero <lorenzo@meetecho.com>
 * \copyright GNU General Public License v3
 * \brief  Janus SIP plugin
 * \details  This is a simple SIP plugin for Janus, allowing WebRTC peers
 * to register at a SIP server (e.g., Asterisk) and call SIP user agents
 * through the gateway. Specifically, when attaching to the plugin peers
 * are requested to provide their SIP server credentials, i.e., the address
 * of the SIP server and their username/secret. This results in the plugin
 * registering at the SIP server and acting as a SIP client on behalf of
 * the web peer. Most of the SIP states and lifetime are masked by the plugin,
 * and only the relevant events (e.g., INVITEs and BYEs) and functionality
 * (call, hangup) are made available to the web peer: peers can call
 * extensions at the SIP server or wait for incoming INVITEs, and during
 * a call they can send DTMF tones. Calls can do plain RTP or SDES-SRTP.
 *
 * The concept behind this plugin is to allow different web pages associated
 * to the same peer, and hence the same SIP user, to attach to the plugin
 * at the same time and yet just do a SIP REGISTER once. The same should
 * apply for calls: while an incoming call would be notified to all the
 * web UIs associated to the peer, only one would be able to pick up and
 * answer, in pretty much the same way as SIP forking works but without the
 * need to fork in the same place. This specific functionality, though, has
 * not been implemented as of yet.
 *
 * \todo Only Asterisk and Kamailio have been tested as a SIP server, and
 * specifically only with basic audio calls: this plugin needs some work
 * to make it more stable and reliable.
 *
 * \section sipapi SIP Plugin API
 *
 * All requests you can send in the SIP Plugin API are asynchronous,
 * which means all responses (successes and errors) will be delivered
 * as events with the same transaction.
 *
 * The supported requests are \c register , \c call , \c accept and
 * \c hangup . \c register can be used, as the name suggests, to register
 * a username at a SIP registrar to call and be called; \c call is used
 * to send an INVITE to a different SIP URI through the plugin, while
 * \c accept is used to accept the call in case one is invited instead
 * of inviting; finally, \c hangup can be used to terminate the
 * communication at any time, either to hangup (BYE) an ongoing call or
 * to cancel/decline (CANCEL/BYE) a call that hasn't started yet.
 *
 * Actual API docs: TBD.
 *
 * \ingroup plugins
 * \ref plugins
 */

#include "plugin.h"

#include <arpa/inet.h>
#include <net/if.h>

#include <jansson.h>

#include <sofia-sip/msg_header.h>
#include <sofia-sip/nua.h>
#include <sofia-sip/sdp.h>
#include <sofia-sip/sip_status.h>
#include <sofia-sip/url.h>
#include <sofia-sip/tport_tag.h>

#include <srtp/srtp.h>
#include <srtp/crypto_kernel.h>

#include "../debug.h"
#include "../apierror.h"
#include "../config.h"
#include "../mutex.h"
#include "../record.h"
#include "../rtp.h"
#include "../rtcp.h"
#include "../utils.h"


/* Plugin information */
#define JANUS_SIP_VERSION			6
#define JANUS_SIP_VERSION_STRING	"0.0.6"
#define JANUS_SIP_DESCRIPTION		"This is a simple SIP plugin for Janus, allowing WebRTC peers to register at a SIP server and call SIP user agents through the gateway."
#define JANUS_SIP_NAME				"JANUS SIP plugin"
#define JANUS_SIP_AUTHOR			"Meetecho s.r.l."
#define JANUS_SIP_PACKAGE			"janus.plugin.sip"

/* Plugin methods */
janus_plugin *create(void);
int janus_sip_init(janus_callbacks *callback, const char *config_path);
void janus_sip_destroy(void);
int janus_sip_get_api_compatibility(void);
int janus_sip_get_version(void);
const char *janus_sip_get_version_string(void);
const char *janus_sip_get_description(void);
const char *janus_sip_get_name(void);
const char *janus_sip_get_author(void);
const char *janus_sip_get_package(void);
void janus_sip_create_session(janus_plugin_session *handle, int *error);
struct janus_plugin_result *janus_sip_handle_message(janus_plugin_session *handle, char *transaction, char *message, char *sdp_type, char *sdp);
void janus_sip_setup_media(janus_plugin_session *handle);
void janus_sip_incoming_rtp(janus_plugin_session *handle, int video, char *buf, int len);
void janus_sip_incoming_rtcp(janus_plugin_session *handle, int video, char *buf, int len);
void janus_sip_hangup_media(janus_plugin_session *handle);
void janus_sip_destroy_session(janus_plugin_session *handle, int *error);
char *janus_sip_query_session(janus_plugin_session *handle);

/* Plugin setup */
static janus_plugin janus_sip_plugin =
	JANUS_PLUGIN_INIT (
		.init = janus_sip_init,
		.destroy = janus_sip_destroy,

		.get_api_compatibility = janus_sip_get_api_compatibility,
		.get_version = janus_sip_get_version,
		.get_version_string = janus_sip_get_version_string,
		.get_description = janus_sip_get_description,
		.get_name = janus_sip_get_name,
		.get_author = janus_sip_get_author,
		.get_package = janus_sip_get_package,

		.create_session = janus_sip_create_session,
		.handle_message = janus_sip_handle_message,
		.setup_media = janus_sip_setup_media,
		.incoming_rtp = janus_sip_incoming_rtp,
		.incoming_rtcp = janus_sip_incoming_rtcp,
		.hangup_media = janus_sip_hangup_media,
		.destroy_session = janus_sip_destroy_session,
		.query_session = janus_sip_query_session,
	);

/* Plugin creator */
janus_plugin *create(void) {
	JANUS_LOG(LOG_VERB, "%s created!\n", JANUS_SIP_NAME);
	return &janus_sip_plugin;
}


/* Useful stuff */
static volatile gint initialized = 0, stopping = 0;
static janus_callbacks *gateway = NULL;

static char local_ip[INET6_ADDRSTRLEN];
static int keepalive_interval = 120;
static gboolean behind_nat = FALSE;
static char *user_agent;
#define JANUS_DEFAULT_REGISTER_TTL	3600
static int register_ttl = JANUS_DEFAULT_REGISTER_TTL;

static GThread *handler_thread;
static void *janus_sip_handler(void *data);

typedef struct janus_sip_message {
	janus_plugin_session *handle;
	char *transaction;
	char *message;
	char *sdp_type;
	char *sdp;
} janus_sip_message;
static GAsyncQueue *messages = NULL;
static janus_sip_message exit_message;


typedef enum {
	janus_sip_registration_status_disabled = -2,
	janus_sip_registration_status_failed = -1,
	janus_sip_registration_status_unregistered = 0,
	janus_sip_registration_status_registering,
	janus_sip_registration_status_registered,
	janus_sip_registration_status_unregistering,
} janus_sip_registration_status;

static const char *janus_sip_registration_status_string(janus_sip_registration_status status) {
	switch(status) {
		case janus_sip_registration_status_disabled:
			return "disabled";
		case janus_sip_registration_status_failed:
			return "failed";
		case janus_sip_registration_status_unregistered:
			return "unregistered";
		case janus_sip_registration_status_registering:
			return "registering";
		case janus_sip_registration_status_registered:
			return "registered";
		case janus_sip_registration_status_unregistering:
			return "unregistering";
		default:
			return "unknown";
	}
}


typedef enum {
	janus_sip_call_status_idle = 0,
	janus_sip_call_status_inviting,
	janus_sip_call_status_invited,
	janus_sip_call_status_incall,
	janus_sip_call_status_closing,
} janus_sip_call_status;

static const char *janus_sip_call_status_string(janus_sip_call_status status) {
	switch(status) {
		case janus_sip_call_status_idle:
			return "idle";
		case janus_sip_call_status_inviting:
			return "inviting";
		case janus_sip_call_status_invited:
			return "invited";
		case janus_sip_call_status_incall:
			return "incall";
		case janus_sip_call_status_closing:
			return "closing";
		default:
			return "unknown";
	}
}


/* Sofia stuff */
typedef struct ssip_s ssip_t;
typedef struct ssip_oper_s ssip_oper_t;

typedef enum {
	janus_sip_secret_type_plaintext = 1,
	janus_sip_secret_type_hashed = 2,
	janus_sip_secret_type_unknown
} janus_sip_secret_type;

typedef struct janus_sip_account {
	char *identity;
	gboolean sips;
	char *username;
	char *authuser;			/**< username to use for authentication */
	char *secret;
	janus_sip_secret_type secret_type;
	int sip_port;
	char *proxy;
	janus_sip_registration_status registration_status;
} janus_sip_account;

typedef struct janus_sip_media {
	char *remote_ip;
	int ready:1;
	gboolean require_srtp, has_srtp_local, has_srtp_remote;
	int has_audio:1;
	int audio_rtp_fd, audio_rtcp_fd;
	int local_audio_rtp_port, remote_audio_rtp_port;
	int local_audio_rtcp_port, remote_audio_rtcp_port;
	guint32 audio_ssrc, audio_ssrc_peer;
	srtp_t audio_srtp_in, audio_srtp_out;
	srtp_policy_t audio_remote_policy, audio_local_policy;
	int audio_srtp_suite_in, audio_srtp_suite_out;
	int has_video:1;
	int video_rtp_fd, video_rtcp_fd;
	int local_video_rtp_port, remote_video_rtp_port;
	int local_video_rtcp_port, remote_video_rtcp_port;
	guint32 video_ssrc, video_ssrc_peer;
	srtp_t video_srtp_in, video_srtp_out;
	srtp_policy_t video_remote_policy, video_local_policy;
	int video_srtp_suite_in, video_srtp_suite_out;
} janus_sip_media;

typedef struct janus_sip_session {
	janus_plugin_session *handle;
	ssip_t *stack;
	janus_sip_account account;
	janus_sip_call_status status;
	janus_sip_media media;
	char *transaction;
	char *callee;
	janus_recorder *arc;		/* The Janus recorder instance for this user's audio, if enabled */
	janus_recorder *arc_peer;	/* The Janus recorder instance for the peer's audio, if enabled */
	janus_recorder *vrc;		/* The Janus recorder instance for this user's video, if enabled */
	janus_recorder *vrc_peer;	/* The Janus recorder instance for the peer's video, if enabled */
	volatile gint hangingup;
	volatile gint destroyed;
	janus_refcount ref;
	janus_mutex mutex;
} janus_sip_session;
static GHashTable *sessions;
static janus_mutex sessions_mutex;

static void janus_sip_srtp_cleanup(janus_sip_session *session);

static void janus_sip_session_destroy(janus_sip_session *session) {
	if(!session)
		return;
	if(!g_atomic_int_compare_and_exchange(&session->destroyed, 0, 1))
		return;
	janus_refcount_decrease(&session->ref);
}

static void janus_sip_session_free(const janus_refcount *session_ref) {
	janus_sip_session *session = janus_refcount_containerof(session_ref, janus_sip_session, ref);
	JANUS_LOG(LOG_WARN, "Freeing sip session: %p\n", session_ref);
	/* Remove the reference to the core plugin session */
	janus_refcount_decrease(&session->handle->ref);
	/* This session can be destroyed, free all the resources */
	if(session->account.identity) {
		g_free(session->account.identity);
		session->account.identity = NULL;
	}
	session->account.sips = TRUE;
	if(session->account.proxy) {
		g_free(session->account.proxy);
		session->account.proxy = NULL;
	}
	if(session->account.secret) {
		g_free(session->account.secret);
		session->account.secret = NULL;
	}
	if(session->account.username) {
		g_free(session->account.username);
		session->account.username = NULL;
	}
	if(session->account.authuser) {
		g_free(session->account.authuser);
		session->account.authuser = NULL;
	}
	if(session->callee) {
		g_free(session->callee);
		session->callee = NULL;
	}
	if(session->transaction) {
		g_free(session->transaction);
		session->transaction = NULL;
	}
	if(session->media.remote_ip) {
		g_free(session->media.remote_ip);
		session->media.remote_ip = NULL;
	}
	if(session->stack) {
		g_free(session->stack);
		session->stack = NULL;
	}
	janus_sip_srtp_cleanup(session);
	g_free(session);
}

static void janus_sip_message_free(janus_sip_message *msg) {
	if(!msg || msg == &exit_message)
		return;

	if(msg->handle && msg->handle->plugin_handle) {
		janus_sip_session *session = (janus_sip_session *)msg->handle->plugin_handle;
		janus_refcount_decrease(&session->ref);
	}
	msg->handle = NULL;

	g_free(msg->transaction);
	msg->transaction = NULL;
	g_free(msg->message);
	msg->message = NULL;
	g_free(msg->sdp_type);
	msg->sdp_type = NULL;
	g_free(msg->sdp);
	msg->sdp = NULL;

	g_free(msg);
}


#undef SU_ROOT_MAGIC_T
#define SU_ROOT_MAGIC_T	ssip_t
#undef NUA_MAGIC_T
#define NUA_MAGIC_T		ssip_t
#undef NUA_HMAGIC_T
#define NUA_HMAGIC_T	ssip_oper_t

struct ssip_s {
	su_home_t s_home[1];
	su_root_t *s_root;
	nua_t *s_nua;
	nua_handle_t *s_nh_r, *s_nh_i;
	janus_sip_session *session;
};


/* SRTP stuff (in case we need SDES) */
#define SRTP_MASTER_KEY_LENGTH	16
#define SRTP_MASTER_SALT_LENGTH	14
#define SRTP_MASTER_LENGTH (SRTP_MASTER_KEY_LENGTH + SRTP_MASTER_SALT_LENGTH)
static const char *janus_sip_srtp_error[] =
{
	"err_status_ok",
	"err_status_fail",
	"err_status_bad_param",
	"err_status_alloc_fail",
	"err_status_dealloc_fail",
	"err_status_init_fail",
	"err_status_terminus",
	"err_status_auth_fail",
	"err_status_cipher_fail",
	"err_status_replay_fail",
	"err_status_replay_old",
	"err_status_algo_fail",
	"err_status_no_such_op",
	"err_status_no_ctx",
	"err_status_cant_check",
	"err_status_key_expired",
	"err_status_socket_err",
	"err_status_signal_err",
	"err_status_nonce_bad",
	"err_status_read_fail",
	"err_status_write_fail",
	"err_status_parse_err",
	"err_status_encode_err",
	"err_status_semaphore_err",
	"err_status_pfkey_err",
};
static const gchar *janus_sip_get_srtp_error(int error) {
	if(error < 0 || error > 24)
		return NULL;
	return janus_sip_srtp_error[error];
}
static int janus_sip_srtp_set_local(janus_sip_session *session, gboolean video, char **crypto) {
	if(session == NULL)
		return -1;
	/* Generate key/salt */
	uint8_t *key = g_malloc0(SRTP_MASTER_LENGTH);
	crypto_get_random(key, SRTP_MASTER_LENGTH);
	/* Set SRTP policies */
	srtp_policy_t *policy = video ? &session->media.video_local_policy : &session->media.audio_local_policy;
	crypto_policy_set_rtp_default(&(policy->rtp));
	crypto_policy_set_rtcp_default(&(policy->rtcp));
	policy->ssrc.type = ssrc_any_inbound;
	policy->key = key;
	policy->next = NULL;
	/* Create SRTP context */
	err_status_t res = srtp_create(video ? &session->media.video_srtp_out : &session->media.audio_srtp_out, policy);
	if(res != err_status_ok) {
		/* Something went wrong... */
		JANUS_LOG(LOG_ERR, "Oops, error creating outbound SRTP session: %d (%s)\n", res, janus_sip_get_srtp_error(res));
		g_free(key);
		policy->key = NULL;
		return -2;
	}
	/* Base64 encode the salt */
	*crypto = g_base64_encode(key, SRTP_MASTER_LENGTH);
	if((video && session->media.video_srtp_out) || (!video && session->media.audio_srtp_out)) {
		JANUS_LOG(LOG_VERB, "%s outbound SRTP session created\n", video ? "Video" : "Audio");
	}
	return 0;
}
static int janus_sip_srtp_set_remote(janus_sip_session *session, gboolean video, const char *crypto, int suite) {
	if(session == NULL || crypto == NULL)
		return -1;
	/* Base64 decode the crypto string and set it as the remote SRTP context */
	gsize len = 0;
	guchar *decoded = g_base64_decode(crypto, &len);
	if(len < SRTP_MASTER_LENGTH) {
		/* FIXME Can this happen? */
		g_free(decoded);
		return -2;
	}
	/* Set SRTP policies */
	srtp_policy_t *policy = video ? &session->media.video_remote_policy : &session->media.audio_remote_policy;
	crypto_policy_set_rtp_default(&(policy->rtp));
	crypto_policy_set_rtcp_default(&(policy->rtcp));
	if(suite == 32) {
		crypto_policy_set_aes_cm_128_hmac_sha1_32(&(policy->rtp));
		crypto_policy_set_aes_cm_128_hmac_sha1_32(&(policy->rtcp));
	} else if(suite == 80) {
		crypto_policy_set_aes_cm_128_hmac_sha1_80(&(policy->rtp));
		crypto_policy_set_aes_cm_128_hmac_sha1_80(&(policy->rtcp));
	}
	policy->ssrc.type = ssrc_any_inbound;
	policy->key = decoded;
	policy->next = NULL;
	/* Create SRTP context */
	err_status_t res = srtp_create(video ? &session->media.video_srtp_in : &session->media.audio_srtp_in, policy);
	if(res != err_status_ok) {
		/* Something went wrong... */
		JANUS_LOG(LOG_ERR, "Oops, error creating inbound SRTP session: %d (%s)\n", res, janus_sip_get_srtp_error(res));
		g_free(decoded);
		policy->key = NULL;
		return -2;
	}
	if((video && session->media.video_srtp_in) || (!video && session->media.audio_srtp_in)) {
		JANUS_LOG(LOG_VERB, "%s inbound SRTP session created\n", video ? "Video" : "Audio");
	}
	return 0;
}
static void janus_sip_srtp_cleanup(janus_sip_session *session) {
	if(session == NULL)
		return;
	session->media.require_srtp = FALSE;
	session->media.has_srtp_local = FALSE;
	session->media.has_srtp_remote = FALSE;
	/* Audio */
	if(session->media.audio_srtp_out)
		srtp_dealloc(session->media.audio_srtp_out);
	session->media.audio_srtp_out = NULL;
	g_free(session->media.audio_local_policy.key);
	session->media.audio_local_policy.key = NULL;
	session->media.audio_srtp_suite_out = 0;
	if(session->media.audio_srtp_in)
		srtp_dealloc(session->media.audio_srtp_in);
	session->media.audio_srtp_in = NULL;
	g_free(session->media.audio_remote_policy.key);
	session->media.audio_remote_policy.key = NULL;
	session->media.audio_srtp_suite_in = 0;
	/* Video */
	if(session->media.video_srtp_out)
		srtp_dealloc(session->media.video_srtp_out);
	session->media.video_srtp_out = NULL;
	g_free(session->media.video_local_policy.key);
	session->media.video_local_policy.key = NULL;
	session->media.video_srtp_suite_out = 0;
	if(session->media.video_srtp_in)
		srtp_dealloc(session->media.video_srtp_in);
	session->media.video_srtp_in = NULL;
	g_free(session->media.video_remote_policy.key);
	session->media.video_remote_policy.key = NULL;
	session->media.video_srtp_suite_in = 0;
}


/* Sofia Event thread */
gpointer janus_sip_sofia_thread(gpointer user_data);
/* Sofia callbacks */
void janus_sip_sofia_callback(nua_event_t event, int status, char const *phrase, nua_t *nua, nua_magic_t *magic, nua_handle_t *nh, nua_hmagic_t *hmagic, sip_t const *sip, tagi_t tags[]);
/* SDP parsing and manipulation */
void janus_sip_sdp_process(janus_sip_session *session, sdp_session_t *sdp);
char *janus_sip_sdp_manipulate(janus_sip_session *session, sdp_session_t *sdp);
/* Media */
static int janus_sip_allocate_local_ports(janus_sip_session *session);
static void *janus_sip_relay_thread(void *data);


/* URI parsing utilies */

#define JANUS_SIP_URI_MAXLEN	1024
typedef struct {
	char data[JANUS_SIP_URI_MAXLEN];
	url_t url[1];
} janus_sip_uri_t;

/* Parses a SIP URI (SIPS is not supported), returns 0 on success, -1 otherwise */
static int janus_sip_parse_uri(janus_sip_uri_t *sip_uri, const char *data) {
	g_strlcpy(sip_uri->data, data, JANUS_SIP_URI_MAXLEN);
	if (url_d(sip_uri->url, sip_uri->data) < 0 || sip_uri->url->url_type != url_sip)
		return -1;
	return 0;
}

/* Similar to the above function, but it also accepts SIPS URIs */
static int janus_sip_parse_proxy_uri(janus_sip_uri_t *sip_uri, const char *data) {
	g_strlcpy(sip_uri->data, data, JANUS_SIP_URI_MAXLEN);
	if (url_d(sip_uri->url, sip_uri->data) < 0 || (sip_uri->url->url_type != url_sip && sip_uri->url->url_type != url_sips))
		return -1;
	return 0;
}

/* Error codes */
#define JANUS_SIP_ERROR_UNKNOWN_ERROR		499
#define JANUS_SIP_ERROR_NO_MESSAGE			440
#define JANUS_SIP_ERROR_INVALID_JSON		441
#define JANUS_SIP_ERROR_INVALID_REQUEST		442
#define JANUS_SIP_ERROR_MISSING_ELEMENT		443
#define JANUS_SIP_ERROR_INVALID_ELEMENT		444
#define JANUS_SIP_ERROR_ALREADY_REGISTERED	445
#define JANUS_SIP_ERROR_INVALID_ADDRESS		446
#define JANUS_SIP_ERROR_WRONG_STATE			447
#define JANUS_SIP_ERROR_MISSING_SDP			448
#define JANUS_SIP_ERROR_LIBSOFIA_ERROR		449
#define JANUS_SIP_ERROR_IO_ERROR			450
#define JANUS_SIP_ERROR_RECORDING_ERROR		451
#define JANUS_SIP_ERROR_TOO_STRICT			452


static void janus_sip_detect_local_ip(char *buf, size_t buflen) {
	JANUS_LOG(LOG_VERB, "Autodetecting local IP...\n");

	struct sockaddr_in addr;
	socklen_t len;
	int fd = socket(AF_INET, SOCK_DGRAM, 0);
	if (fd == -1)
		goto error;
	addr.sin_family = AF_INET;
	addr.sin_port = htons(1);
	inet_pton(AF_INET, "1.2.3.4", &addr.sin_addr.s_addr);
	if (connect(fd, (const struct sockaddr*) &addr, sizeof(addr)) < 0)
		goto error;
	len = sizeof(addr);
	if (getsockname(fd, (struct sockaddr*) &addr, &len) < 0)
		goto error;
	if (getnameinfo((const struct sockaddr*) &addr, sizeof(addr),
			buf, buflen,
			NULL, 0, NI_NUMERICHOST) != 0)
		goto error;
	close(fd);
	return;

error:
	if (fd != -1)
		close(fd);
	JANUS_LOG(LOG_VERB, "Couldn't find any address! using 127.0.0.1 as the local IP... (which is NOT going to work out of your machine)\n");
	g_strlcpy(buf, "127.0.0.1", buflen);
}


/* Plugin implementation */
int janus_sip_init(janus_callbacks *callback, const char *config_path) {
	if(g_atomic_int_get(&stopping)) {
		/* Still stopping from before */
		return -1;
	}
	if(callback == NULL || config_path == NULL) {
		/* Invalid arguments */
		return -1;
	}

	/* Read configuration */
	char filename[255];
	g_snprintf(filename, 255, "%s/%s.cfg", config_path, JANUS_SIP_PACKAGE);
	JANUS_LOG(LOG_VERB, "Configuration file: %s\n", filename);
	janus_config *config = janus_config_parse(filename);
	if(config != NULL)
		janus_config_print(config);

	gboolean local_ip_set = FALSE;
	janus_config_item *item = janus_config_get_item_drilldown(config, "general", "local_ip");
	if(item && item->value) {
		int family;
		if (!janus_is_ip_valid(item->value, &family)) {
			JANUS_LOG(LOG_WARN, "Invalid local IP specified: %s, guessing the default...\n", item->value);
		} else {
			/* Verify that we can actually bind to that address */
			int fd = socket(family, SOCK_DGRAM, 0);
			if (fd == -1) {
				JANUS_LOG(LOG_WARN, "Error creating test socket, falling back to detecting IP address...\n");
			} else {
				int r;
				struct sockaddr_storage ss;
				socklen_t addrlen;
				memset(&ss, 0, sizeof(ss));
				if (family == AF_INET) {
					struct sockaddr_in *addr4 = (struct sockaddr_in*)&ss;
					addr4->sin_family = AF_INET;
					addr4->sin_port = 0;
					inet_pton(AF_INET, item->value, &(addr4->sin_addr.s_addr));
					addrlen = sizeof(struct sockaddr_in);
				} else {
					struct sockaddr_in6 *addr6 = (struct sockaddr_in6*)&ss;
					addr6->sin6_family = AF_INET6;
					addr6->sin6_port = 0;
					inet_pton(AF_INET6, item->value, &(addr6->sin6_addr.s6_addr));
					addrlen = sizeof(struct sockaddr_in6);
				}
				r = bind(fd, (const struct sockaddr*)&ss, addrlen);
				close(fd);
				if (r < 0) {
					JANUS_LOG(LOG_WARN, "Error setting local IP address to %s, falling back to detecting IP address...\n", item->value);
				} else {
					g_strlcpy(local_ip, item->value, sizeof(local_ip));
					local_ip_set = TRUE;
				}
			}
		}
	}
	if (!local_ip_set)
		janus_sip_detect_local_ip(local_ip, sizeof(local_ip));
	JANUS_LOG(LOG_VERB, "Local IP set to %s\n", local_ip);

	item = janus_config_get_item_drilldown(config, "general", "keepalive_interval");
	if(item && item->value)
		keepalive_interval = atoi(item->value);
	JANUS_LOG(LOG_VERB, "SIP keep-alive interval set to %d seconds\n", keepalive_interval);

	item = janus_config_get_item_drilldown(config, "general", "register_ttl");
	if(item && item->value)
		register_ttl = atoi(item->value);
	JANUS_LOG(LOG_VERB, "SIP registration TTL set to %d seconds\n", register_ttl);

	item = janus_config_get_item_drilldown(config, "general", "behind_nat");
	if(item && item->value)
		behind_nat = janus_is_true(item->value);

	item = janus_config_get_item_drilldown(config, "general", "user_agent");
	if(item && item->value)
		user_agent = g_strdup(item->value);
	else
		user_agent = g_strdup("Janus WebRTC Gateway SIP Plugin "JANUS_SIP_VERSION_STRING);
	JANUS_LOG(LOG_VERB, "SIP User-Agent set to %s\n", user_agent);

	/* This plugin actually has nothing to configure... */
	janus_config_destroy(config);
	config = NULL;

	/* Setup sofia */
	su_init();

	sessions = g_hash_table_new_full(NULL, NULL, NULL, (GDestroyNotify)janus_sip_session_destroy);
	janus_mutex_init(&sessions_mutex);
	messages = g_async_queue_new_full((GDestroyNotify) janus_sip_message_free);
	/* This is the callback we'll need to invoke to contact the gateway */
	gateway = callback;

	g_atomic_int_set(&initialized, 1);

	/* Launch the thread that will handle incoming messages */
	GError *error = NULL;
	handler_thread = g_thread_try_new("janus sip handler", janus_sip_handler, NULL, &error);
	if(error != NULL) {
		g_atomic_int_set(&initialized, 0);
		JANUS_LOG(LOG_ERR, "Got error %d (%s) trying to launch the SIP handler thread...\n", error->code, error->message ? error->message : "??");
		return -1;
	}
	JANUS_LOG(LOG_INFO, "%s initialized!\n", JANUS_SIP_NAME);
	return 0;
}

void janus_sip_destroy(void) {
	if(!g_atomic_int_get(&initialized))
		return;
	g_atomic_int_set(&stopping, 1);

	g_async_queue_push(messages, &exit_message);
	if(handler_thread != NULL) {
		g_thread_join(handler_thread);
		handler_thread = NULL;
	}
	/* FIXME We should destroy the sessions cleanly */
	janus_mutex_lock(&sessions_mutex);
	g_hash_table_destroy(sessions);
	janus_mutex_unlock(&sessions_mutex);
	g_async_queue_unref(messages);
	messages = NULL;
	sessions = NULL;
	g_atomic_int_set(&initialized, 0);
	g_atomic_int_set(&stopping, 0);
	JANUS_LOG(LOG_INFO, "%s destroyed!\n", JANUS_SIP_NAME);
}

int janus_sip_get_api_compatibility(void) {
	/* Important! This is what your plugin MUST always return: don't lie here or bad things will happen */
	return JANUS_PLUGIN_API_VERSION;
}

int janus_sip_get_version(void) {
	return JANUS_SIP_VERSION;
}

const char *janus_sip_get_version_string(void) {
	return JANUS_SIP_VERSION_STRING;
}

const char *janus_sip_get_description(void) {
	return JANUS_SIP_DESCRIPTION;
}

const char *janus_sip_get_name(void) {
	return JANUS_SIP_NAME;
}

const char *janus_sip_get_author(void) {
	return JANUS_SIP_AUTHOR;
}

const char *janus_sip_get_package(void) {
	return JANUS_SIP_PACKAGE;
}

void janus_sip_create_session(janus_plugin_session *handle, int *error) {
	if(g_atomic_int_get(&stopping) || !g_atomic_int_get(&initialized)) {
		*error = -1;
		return;
	}
	janus_sip_session *session = g_malloc0(sizeof(janus_sip_session));
	session->handle = handle;
	session->account.identity = NULL;
	session->account.sips = TRUE;
	session->account.username = NULL;
	session->account.authuser = NULL;
	session->account.secret = NULL;
	session->account.secret_type = janus_sip_secret_type_unknown;
	session->account.sip_port = 0;
	session->account.proxy = NULL;
	session->account.registration_status = janus_sip_registration_status_unregistered;
	session->status = janus_sip_call_status_idle;
	session->stack = NULL;
	session->transaction = NULL;
	session->callee = NULL;
	session->media.remote_ip = NULL;
	session->media.ready = 0;
	session->media.require_srtp = FALSE;
	session->media.has_srtp_local = FALSE;
	session->media.has_srtp_remote = FALSE;
	session->media.has_audio = 0;
	session->media.audio_rtp_fd = -1;
	session->media.audio_rtcp_fd= -1;
	session->media.local_audio_rtp_port = 0;
	session->media.remote_audio_rtp_port = 0;
	session->media.local_audio_rtcp_port = 0;
	session->media.remote_audio_rtcp_port = 0;
	session->media.audio_ssrc = 0;
	session->media.audio_ssrc_peer = 0;
	session->media.audio_srtp_suite_in = 0;
	session->media.audio_srtp_suite_out = 0;
	session->media.has_video = 0;
	session->media.video_rtp_fd = -1;
	session->media.video_rtcp_fd= -1;
	session->media.local_video_rtp_port = 0;
	session->media.remote_video_rtp_port = 0;
	session->media.local_video_rtcp_port = 0;
	session->media.remote_video_rtcp_port = 0;
	session->media.video_ssrc = 0;
	session->media.video_ssrc_peer = 0;
	session->media.video_srtp_suite_in = 0;
	session->media.video_srtp_suite_out = 0;
	g_atomic_int_set(&session->hangingup, 0);
	g_atomic_int_set(&session->destroyed, 0);
	su_home_init(session->stack->s_home);
	janus_mutex_init(&session->mutex);
	handle->plugin_handle = session;
	janus_refcount_init(&session->ref, janus_sip_session_free);

	janus_mutex_lock(&sessions_mutex);
	g_hash_table_insert(sessions, handle, session);
	janus_mutex_unlock(&sessions_mutex);

	return;
}

void janus_sip_destroy_session(janus_plugin_session *handle, int *error) {
	if(g_atomic_int_get(&stopping) || !g_atomic_int_get(&initialized)) {
		*error = -1;
		return;
	}
	janus_sip_session *session = (janus_sip_session *)handle->plugin_handle;
	if(!session) {
		JANUS_LOG(LOG_ERR, "No SIP session associated with this handle...\n");
		*error = -2;
		return;
	}
	janus_mutex_lock(&sessions_mutex);
	janus_sip_hangup_media(handle);
	JANUS_LOG(LOG_VERB, "Destroying SIP session (%s)...\n", session->account.username ? session->account.username : "unregistered user");
	/* Shutdown the NUA */
	if(session->stack && session->stack->s_nua)
		nua_shutdown(session->stack->s_nua);
	g_hash_table_remove(sessions, handle);
	janus_mutex_unlock(&sessions_mutex);
	return;
}

char *janus_sip_query_session(janus_plugin_session *handle) {
	if(g_atomic_int_get(&stopping) || !g_atomic_int_get(&initialized)) {
		return NULL;
	}
	janus_sip_session *session = (janus_sip_session *)handle->plugin_handle;
	if(!session) {
		JANUS_LOG(LOG_ERR, "No session associated with this handle...\n");
		return NULL;
	}
	janus_refcount_increase(&session->ref);
	/* Provide some generic info, e.g., if we're in a call and with whom */
	json_t *info = json_object();
	json_object_set_new(info, "username", session->account.username ? json_string(session->account.username) : NULL);
	json_object_set_new(info, "identity", session->account.identity ? json_string(session->account.identity) : NULL);
	json_object_set_new(info, "registration_status", json_string(janus_sip_registration_status_string(session->account.registration_status)));
	json_object_set_new(info, "call_status", json_string(janus_sip_call_status_string(session->status)));
	if(session->callee) {
		json_object_set_new(info, "callee", json_string(session->callee));
		json_object_set_new(info, "srtp-required", json_string(session->media.require_srtp ? "yes" : "no"));
		json_object_set_new(info, "sdes-local", json_string(session->media.has_srtp_local ? "yes" : "no"));
		json_object_set_new(info, "sdes-remote", json_string(session->media.has_srtp_remote ? "yes" : "no"));
	}
	if(session->arc || session->vrc || session->arc_peer || session->vrc_peer) {
		json_t *recording = json_object();
		if(session->arc && session->arc->filename)
			json_object_set_new(recording, "audio", json_string(session->arc->filename));
		if(session->vrc && session->vrc->filename)
			json_object_set_new(recording, "video", json_string(session->vrc->filename));
		if(session->arc_peer && session->arc_peer->filename)
			json_object_set_new(recording, "audio-peer", json_string(session->arc_peer->filename));
		if(session->vrc_peer && session->vrc_peer->filename)
			json_object_set_new(recording, "video-peer", json_string(session->vrc_peer->filename));
		json_object_set_new(info, "recording", recording);
	}
	json_object_set_new(info, "hangingup", json_integer(g_atomic_int_get(&session->hangingup)));
	json_object_set_new(info, "destroyed", json_integer(g_atomic_int_get(&session->destroyed)));
	char *info_text = json_dumps(info, JSON_INDENT(3) | JSON_PRESERVE_ORDER);
	json_decref(info);
	janus_refcount_decrease(&session->ref);
	return info_text;
}

struct janus_plugin_result *janus_sip_handle_message(janus_plugin_session *handle, char *transaction, char *message, char *sdp_type, char *sdp) {
	if(g_atomic_int_get(&stopping) || !g_atomic_int_get(&initialized))
		return janus_plugin_result_new(JANUS_PLUGIN_ERROR, g_atomic_int_get(&stopping) ? "Shutting down" : "Plugin not initialized");
	janus_sip_session *session = (janus_sip_session *)handle->plugin_handle;
	if(!session)
		return janus_plugin_result_new(JANUS_PLUGIN_ERROR, "No session associated with this handle");

	JANUS_LOG(LOG_VERB, "%s\n", message);
	/* Increase the reference counter for this session: we'll decrease it after we handle the message */
	janus_refcount_increase(&session->ref);
	janus_sip_message *msg = g_malloc0(sizeof(janus_sip_message));
	msg->handle = handle;
	msg->transaction = transaction;
	msg->message = message;
	msg->sdp_type = sdp_type;
	msg->sdp = sdp;
	g_async_queue_push(messages, msg);

	/* All the requests to this plugin are handled asynchronously */
	return janus_plugin_result_new(JANUS_PLUGIN_OK_WAIT, NULL);
}

void janus_sip_setup_media(janus_plugin_session *handle) {
	JANUS_LOG(LOG_INFO, "[%s-%p] WebRTC media is now available\n", JANUS_SIP_PACKAGE, handle);
	if(g_atomic_int_get(&stopping) || !g_atomic_int_get(&initialized))
		return;
	janus_sip_session *session = (janus_sip_session *)handle->plugin_handle;
	if(!session) {
		JANUS_LOG(LOG_ERR, "No session associated with this handle...\n");
		return;
	}
	if(g_atomic_int_get(&session->destroyed))
		return;
	g_atomic_int_set(&session->hangingup, 0);
	/* TODO Only relay RTP/RTCP when we get this event */
}

void janus_sip_incoming_rtp(janus_plugin_session *handle, int video, char *buf, int len) {
	if(handle == NULL || g_atomic_int_get(&handle->stopped) || g_atomic_int_get(&stopping) || !g_atomic_int_get(&initialized))
		return;
	if(gateway) {
		/* Honour the audio/video active flags */
		janus_sip_session *session = (janus_sip_session *)handle->plugin_handle;
		if(!session || g_atomic_int_get(&session->destroyed)) {
			JANUS_LOG(LOG_ERR, "No session associated with this handle...\n");
			return;
		}
		if(session->status != janus_sip_call_status_incall)
			return;
		/* Forward to our SIP peer */
		if(video) {
			if(session->media.video_ssrc == 0) {
				rtp_header *header = (rtp_header *)buf;
				session->media.video_ssrc = ntohl(header->ssrc);
				JANUS_LOG(LOG_VERB, "Got SIP video SSRC: %"SCNu32"\n", session->media.video_ssrc);
			}
			if(session->media.has_video && session->media.video_rtp_fd) {
				/* Save the frame if we're recording */
				if(session->vrc)
					janus_recorder_save_frame(session->vrc, buf, len);
				/* Is SRTP involved? */
				if(session->media.has_srtp_local) {
					char sbuf[2048];
					memcpy(&sbuf, buf, len);
					int protected = len;
					int res = srtp_protect(session->media.video_srtp_out, &sbuf, &protected);
					if(res != err_status_ok) {
						rtp_header *header = (rtp_header *)&sbuf;
						guint32 timestamp = ntohl(header->timestamp);
						guint16 seq = ntohs(header->seq_number);
						JANUS_LOG(LOG_ERR, "[SIP-%s] Video SRTP protect error... %s (len=%d-->%d, ts=%"SCNu32", seq=%"SCNu16")...\n",
							session->account.username, janus_sip_get_srtp_error(res), len, protected, timestamp, seq);
					} else {
						/* Forward the frame to the peer */
						send(session->media.video_rtp_fd, sbuf, protected, 0);
					}
				} else {
					/* Forward the frame to the peer */
					send(session->media.video_rtp_fd, buf, len, 0);
				}
			}
		} else {
			if(session->media.audio_ssrc == 0) {
				rtp_header *header = (rtp_header *)buf;
				session->media.audio_ssrc = ntohl(header->ssrc);
				JANUS_LOG(LOG_VERB, "Got SIP audio SSRC: %"SCNu32"\n", session->media.audio_ssrc);
			}
			if(session->media.has_audio && session->media.audio_rtp_fd) {
				/* Save the frame if we're recording */
				if(session->arc)
					janus_recorder_save_frame(session->arc, buf, len);
				/* Is SRTP involved? */
				if(session->media.has_srtp_local) {
					char sbuf[2048];
					memcpy(&sbuf, buf, len);
					int protected = len;
					int res = srtp_protect(session->media.audio_srtp_out, &sbuf, &protected);
					if(res != err_status_ok) {
						rtp_header *header = (rtp_header *)&sbuf;
						guint32 timestamp = ntohl(header->timestamp);
						guint16 seq = ntohs(header->seq_number);
						JANUS_LOG(LOG_ERR, "[SIP-%s] Audio SRTP protect error... %s (len=%d-->%d, ts=%"SCNu32", seq=%"SCNu16")...\n",
							session->account.username, janus_sip_get_srtp_error(res), len, protected, timestamp, seq);
					} else {
						/* Forward the frame to the peer */
						send(session->media.audio_rtp_fd, sbuf, protected, 0);
					}
				} else {
					/* Forward the frame to the peer */
					send(session->media.audio_rtp_fd, buf, len, 0);
				}
			}
		}
	}
}

void janus_sip_incoming_rtcp(janus_plugin_session *handle, int video, char *buf, int len) {
	if(handle == NULL || g_atomic_int_get(&handle->stopped) || g_atomic_int_get(&stopping) || !g_atomic_int_get(&initialized))
		return;
	if(gateway) {
		janus_sip_session *session = (janus_sip_session *)handle->plugin_handle;
		if(!session || g_atomic_int_get(&session->destroyed)) {
			JANUS_LOG(LOG_ERR, "No session associated with this handle...\n");
			return;
		}
		if(session->status != janus_sip_call_status_incall)
			return;
		/* Forward to our SIP peer */
		if(video) {
			if(session->media.has_video && session->media.video_rtcp_fd) {
				/* Is SRTP involved? */
				if(session->media.has_srtp_local) {
					char sbuf[2048];
					memcpy(&sbuf, buf, len);
					int protected = len;
					int res = srtp_protect_rtcp(session->media.video_srtp_out, &sbuf, &protected);
					if(res != err_status_ok) {
						JANUS_LOG(LOG_ERR, "[SIP-%s] Video SRTCP protect error... %s (len=%d-->%d)...\n",
							session->account.username, janus_sip_get_srtp_error(res), len, protected);
					} else {
						/* Fix SSRCs as the gateway does */
						JANUS_LOG(LOG_HUGE, "[SIP] Fixing SSRCs (local %u, peer %u)\n",
							session->media.video_ssrc, session->media.video_ssrc_peer);
						janus_rtcp_fix_ssrc((char *)buf, len, 1, session->media.video_ssrc, session->media.video_ssrc_peer);
						/* Forward the message to the peer */
						send(session->media.video_rtcp_fd, sbuf, protected, 0);
					}
				} else {
					/* Fix SSRCs as the gateway does */
					JANUS_LOG(LOG_HUGE, "[SIP] Fixing SSRCs (local %u, peer %u)\n",
						session->media.video_ssrc, session->media.video_ssrc_peer);
					janus_rtcp_fix_ssrc((char *)buf, len, 1, session->media.video_ssrc, session->media.video_ssrc_peer);
					/* Forward the message to the peer */
					send(session->media.video_rtcp_fd, buf, len, 0);
				}
			}
		} else {
			if(session->media.has_audio && session->media.audio_rtcp_fd) {
				/* Is SRTP involved? */
				if(session->media.has_srtp_local) {
					char sbuf[2048];
					memcpy(&sbuf, buf, len);
					int protected = len;
					int res = srtp_protect_rtcp(session->media.audio_srtp_out, &sbuf, &protected);
					if(res != err_status_ok) {
						JANUS_LOG(LOG_ERR, "[SIP-%s] Audio SRTCP protect error... %s (len=%d-->%d)...\n",
							session->account.username, janus_sip_get_srtp_error(res), len, protected);
					} else {
						/* Fix SSRCs as the gateway does */
						JANUS_LOG(LOG_HUGE, "[SIP] Fixing SSRCs (local %u, peer %u)\n",
							session->media.audio_ssrc, session->media.audio_ssrc_peer);
						janus_rtcp_fix_ssrc((char *)buf, len, 1, session->media.audio_ssrc, session->media.audio_ssrc_peer);
						/* Forward the message to the peer */
						send(session->media.audio_rtcp_fd, sbuf, protected, 0);
					}
				} else {
					/* Fix SSRCs as the gateway does */
					JANUS_LOG(LOG_HUGE, "[SIP] Fixing SSRCs (local %u, peer %u)\n",
						session->media.audio_ssrc, session->media.audio_ssrc_peer);
					janus_rtcp_fix_ssrc((char *)buf, len, 1, session->media.audio_ssrc, session->media.audio_ssrc_peer);
					/* Forward the message to the peer */
					send(session->media.audio_rtcp_fd, buf, len, 0);
				}
			}
		}
	}
}

void janus_sip_hangup_media(janus_plugin_session *handle) {
	JANUS_LOG(LOG_INFO, "[%s-%p] No WebRTC media anymore\n", JANUS_SIP_PACKAGE, handle);
	if(g_atomic_int_get(&stopping) || !g_atomic_int_get(&initialized))
		return;
	janus_sip_session *session = (janus_sip_session *)handle->plugin_handle;
	if(!session) {
		JANUS_LOG(LOG_ERR, "No session associated with this handle...\n");
		return;
	}
	if(g_atomic_int_get(&session->destroyed))
		return;
	if(g_atomic_int_add(&session->hangingup, 1))
		return;
	if(!(session->status == janus_sip_call_status_inviting ||
		 session->status == janus_sip_call_status_invited ||
		 session->status == janus_sip_call_status_incall))
		return;
	/* Get rid of the recorders, if available */
	if(session->arc) {
		janus_recorder_close(session->arc);
		JANUS_LOG(LOG_INFO, "Closed user's audio recording %s\n", session->arc->filename ? session->arc->filename : "??");
		janus_recorder_free(session->arc);
	}
	session->arc = NULL;
	if(session->arc_peer) {
		janus_recorder_close(session->arc_peer);
		JANUS_LOG(LOG_INFO, "Closed peer's audio recording %s\n", session->arc_peer->filename ? session->arc_peer->filename : "??");
		janus_recorder_free(session->arc_peer);
	}
	session->arc_peer = NULL;
	if(session->vrc) {
		janus_recorder_close(session->vrc);
		JANUS_LOG(LOG_INFO, "Closed user's video recording %s\n", session->vrc->filename ? session->vrc->filename : "??");
		janus_recorder_free(session->vrc);
	}
	session->vrc = NULL;
	if(session->vrc_peer) {
		janus_recorder_close(session->vrc_peer);
		JANUS_LOG(LOG_INFO, "Closed peer's video recording %s\n", session->vrc_peer->filename ? session->vrc_peer->filename : "??");
		janus_recorder_free(session->vrc_peer);
	}
	session->vrc_peer = NULL;
	/* FIXME Simulate a "hangup" coming from the browser */
	janus_refcount_increase(&session->ref);
	janus_sip_message *msg = g_malloc0(sizeof(janus_sip_message));
	msg->handle = handle;
	msg->message = g_strdup("{\"request\":\"hangup\"}");
	msg->transaction = NULL;
	msg->sdp_type = NULL;
	msg->sdp = NULL;
	g_async_queue_push(messages, msg);
}

/* Thread to handle incoming messages */
static void *janus_sip_handler(void *data) {
	JANUS_LOG(LOG_VERB, "Joining SIP handler thread\n");
	janus_sip_message *msg = NULL;
	int error_code = 0;
	char *error_cause = g_malloc0(512);
	json_t *root = NULL;
	while(g_atomic_int_get(&initialized) && !g_atomic_int_get(&stopping)) {
		msg = g_async_queue_pop(messages);
		if(msg == NULL)
			continue;
		if(msg == &exit_message)
			break;
		if(msg->handle == NULL) {
			janus_sip_message_free(msg);
			continue;
		}
		janus_sip_session *session = NULL;
		janus_mutex_lock(&sessions_mutex);
		if(g_hash_table_lookup(sessions, msg->handle) != NULL ) {
			session = (janus_sip_session *)msg->handle->plugin_handle;
		}
		janus_mutex_unlock(&sessions_mutex);
		if(!session) {
			JANUS_LOG(LOG_ERR, "No session associated with this handle...\n");
			janus_sip_message_free(msg);
			continue;
		}
		if(g_atomic_int_get(&session->destroyed)) {
			janus_sip_message_free(msg);
			continue;
		}
		/* Handle request */
		error_code = 0;
		root = NULL;
		JANUS_LOG(LOG_VERB, "Handling message: %s\n", msg->message);
		if(msg->message == NULL) {
			JANUS_LOG(LOG_ERR, "No message??\n");
			error_code = JANUS_SIP_ERROR_NO_MESSAGE;
			g_snprintf(error_cause, 512, "%s", "No message??");
			goto error;
		}
		json_error_t error;
		root = json_loads(msg->message, 0, &error);
		if(!root) {
			JANUS_LOG(LOG_ERR, "JSON error: on line %d: %s\n", error.line, error.text);
			error_code = JANUS_SIP_ERROR_INVALID_JSON;
			g_snprintf(error_cause, 512, "JSON error: on line %d: %s", error.line, error.text);
			goto error;
		}
		if(!json_is_object(root)) {
			JANUS_LOG(LOG_ERR, "JSON error: not an object\n");
			error_code = JANUS_SIP_ERROR_INVALID_JSON;
			g_snprintf(error_cause, 512, "JSON error: not an object");
			goto error;
		}
		json_t *request = json_object_get(root, "request");
		if(!request) {
			JANUS_LOG(LOG_ERR, "Missing element (request)\n");
			error_code = JANUS_SIP_ERROR_MISSING_ELEMENT;
			g_snprintf(error_cause, 512, "Missing element (request)");
			goto error;
		}
		if(!json_is_string(request)) {
			JANUS_LOG(LOG_ERR, "Invalid element (request should be a string)\n");
			error_code = JANUS_SIP_ERROR_INVALID_ELEMENT;
			g_snprintf(error_cause, 512, "Invalid element (request should be a string)");
			goto error;
		}
		const char *request_text = json_string_value(request);
		json_t *result = NULL;
		char *sdp_type = NULL, *sdp = NULL;
		if(!strcasecmp(request_text, "register")) {
			/* Send a REGISTER */
			if(session->account.registration_status > janus_sip_registration_status_unregistered) {
				JANUS_LOG(LOG_ERR, "Already registered (%s)\n", session->account.username);
				error_code = JANUS_SIP_ERROR_ALREADY_REGISTERED;
				g_snprintf(error_cause, 512, "Already registered (%s)", session->account.username);
				goto error;
			}

			/* Cleanup old values */
			g_free(session->account.identity);
			session->account.identity = NULL;
			session->account.sips = TRUE;
			g_free(session->account.username);
			session->account.username = NULL;
			g_free(session->account.authuser);
			session->account.authuser = NULL;
			g_free(session->account.secret);
			session->account.secret = NULL;
			session->account.secret_type = janus_sip_secret_type_unknown;
			g_free(session->account.proxy);
			session->account.proxy = NULL;
			session->account.registration_status = janus_sip_registration_status_unregistered;

			gboolean guest = FALSE;
			json_t *type = json_object_get(root, "type");
			if(type != NULL) {
				if(!json_is_string(type)) {
					JANUS_LOG(LOG_ERR, "Invalid element (type should be a string)\n");
					error_code = JANUS_SIP_ERROR_INVALID_ELEMENT;
					g_snprintf(error_cause, 512, "Invalid element (type should be a string)");
					goto error;
				}
				const char *type_text = json_string_value(type);
				if(!strcmp(type_text, "guest")) {
					JANUS_LOG(LOG_INFO, "Registering as a guest\n");
					guest = TRUE;
				} else {
					JANUS_LOG(LOG_WARN, "Unknown type '%s', ignoring...\n", type_text);
				}
			}

			gboolean send_register = TRUE;
			json_t *do_register = json_object_get(root, "send_register");
			if(do_register != NULL) {
				if(!json_is_boolean(do_register)) {
					JANUS_LOG(LOG_ERR, "Invalid element (send_register should be boolean)\n");
					error_code = JANUS_SIP_ERROR_INVALID_ELEMENT;
					g_snprintf(error_cause, 512, "Invalid element (send_register should be boolean)");
					goto error;
				}
				if(guest) {
					JANUS_LOG(LOG_ERR, "Conflicting elements: send_register cannot be true if guest is true\n");
					error_code = JANUS_SIP_ERROR_INVALID_ELEMENT;
					g_snprintf(error_cause, 512, "Conflicting elements: send_register cannot be true if guest is true");
					goto error;
				}
				send_register = json_is_true(do_register);
			}

			gboolean sips = TRUE;
			json_t *do_sips = json_object_get(root, "sips");
			if(do_sips != NULL) {
				if(!json_is_boolean(do_sips)) {
					JANUS_LOG(LOG_ERR, "Invalid element (sips should be boolean)\n");
					error_code = JANUS_SIP_ERROR_INVALID_ELEMENT;
					g_snprintf(error_cause, 512, "Invalid element (sips should be boolean)");
					goto error;
				}
				sips = json_is_true(do_sips);
			}

			/* Parse address */
			json_t *proxy = json_object_get(root, "proxy");
			const char *proxy_text = NULL;

			if (proxy && !json_is_null(proxy)) {
				if(!json_is_string(proxy)) {
					JANUS_LOG(LOG_ERR, "Invalid element (proxy should be a string)\n");
					error_code = JANUS_SIP_ERROR_INVALID_ELEMENT;
					g_snprintf(error_cause, 512, "Invalid element (proxy should be a string)");
					goto error;
				}
				proxy_text = json_string_value(proxy);
				janus_sip_uri_t proxy_uri;
				if (janus_sip_parse_proxy_uri(&proxy_uri, proxy_text) < 0) {
					JANUS_LOG(LOG_ERR, "Invalid proxy address %s\n", proxy_text);
					error_code = JANUS_SIP_ERROR_INVALID_ADDRESS;
					g_snprintf(error_cause, 512, "Invalid proxy address %s\n", proxy_text);
					goto error;
				}
			}

			/* Parse register TTL */
			int ttl = register_ttl;
			json_t *reg_ttl = json_object_get(root, "register_ttl");
			if (reg_ttl && json_is_integer(reg_ttl))
				ttl = json_integer_value(reg_ttl);
			if (ttl <= 0)
				ttl = JANUS_DEFAULT_REGISTER_TTL;

			/* Now the user part, if needed */
			json_t *username = json_object_get(root, "username");
			if(!guest && !username) {
				/* The username is mandatory if we're not registering as guests */
				JANUS_LOG(LOG_ERR, "Missing element (username)\n");
				error_code = JANUS_SIP_ERROR_MISSING_ELEMENT;
				g_snprintf(error_cause, 512, "Missing element (username)");
				goto error;
			}
			const char *username_text = NULL;
			janus_sip_uri_t username_uri;
			char user_id[256];
			if(username) {
				if(!json_is_string(username)) {
					JANUS_LOG(LOG_ERR, "Invalid element (username should be a string)\n");
					error_code = JANUS_SIP_ERROR_INVALID_ELEMENT;
					g_snprintf(error_cause, 512, "Invalid element (username should be a string)");
					goto error;
				}
				/* Parse address */
				username_text = json_string_value(username);
				if (janus_sip_parse_uri(&username_uri, username_text) < 0) {
					JANUS_LOG(LOG_ERR, "Invalid user address %s\n", username_text);
					error_code = JANUS_SIP_ERROR_INVALID_ADDRESS;
					g_snprintf(error_cause, 512, "Invalid user address %s\n", username_text);
					goto error;
				}
				g_strlcpy(user_id, username_uri.url->url_user, sizeof(user_id));
			}
			if(guest) {
				/* Not needed, we can stop here: just pick a random username if it wasn't provided and say we're registered */
				if(!username)
					g_snprintf(user_id, 255, "janus-sip-%"SCNu32"", g_random_int());
				JANUS_LOG(LOG_INFO, "Guest will have username %s\n", user_id);
				send_register = FALSE;
			} else {
				json_t *secret = json_object_get(root, "secret");
				json_t *ha1_secret = json_object_get(root, "ha1_secret");
				json_t *authuser = json_object_get(root, "authuser");
				if(!secret && !ha1_secret) {
					JANUS_LOG(LOG_ERR, "Missing element (secret or ha1_secret)\n");
					error_code = JANUS_SIP_ERROR_MISSING_ELEMENT;
					g_snprintf(error_cause, 512, "Missing element (secret or ha1_secret)");
					goto error;
				}
				if(secret && ha1_secret) {
					JANUS_LOG(LOG_ERR, "Conflicting elements specified (secret and ha1_secret)\n");
					error_code = JANUS_SIP_ERROR_INVALID_ELEMENT;
					g_snprintf(error_cause, 512, "Conflicting elements specified (secret and ha1_secret)");
					goto error;
				}
				const char *secret_text;
				if(secret) {
					if(!json_is_string(secret)) {
						JANUS_LOG(LOG_ERR, "Invalid element (secret should be a string)\n");
						error_code = JANUS_SIP_ERROR_INVALID_ELEMENT;
						g_snprintf(error_cause, 512, "Invalid element (secret should be a string)");
						goto error;
					}
					secret_text = json_string_value(secret);
					session->account.secret = g_strdup(secret_text);
					session->account.secret_type = janus_sip_secret_type_plaintext;
				} else {
					if(!json_is_string(ha1_secret)) {
						JANUS_LOG(LOG_ERR, "Invalid element (ha1_secret should be a string)\n");
						error_code = JANUS_SIP_ERROR_INVALID_ELEMENT;
						g_snprintf(error_cause, 512, "Invalid element (ha1_secret should be a string)");
						goto error;
					}
					secret_text = json_string_value(ha1_secret);
					session->account.secret = g_strdup(secret_text);
					session->account.secret_type = janus_sip_secret_type_hashed;
				}
				if (authuser) {
					const char *authuser_text;
					if (!json_is_string(authuser)) {
						JANUS_LOG(LOG_ERR, "Invalid element (authentication username should be a string)\n");
						error_code = JANUS_SIP_ERROR_INVALID_ELEMENT;
						g_snprintf(error_cause, 512, "Invalid element (authentication username should be a string)");
						goto error;
					}
					authuser_text = json_string_value(authuser);
					session->account.authuser = g_strdup(authuser_text);
				} else {
					session->account.authuser = g_strdup(user_id);
				}
				/* Got the values, try registering now */
				JANUS_LOG(LOG_VERB, "Registering user %s (secret %s) @ %s through %s\n",
					username_text, secret_text, username_uri.url->url_host, proxy_text != NULL ? proxy_text : "(null)");
			}

			session->account.identity = g_strdup(username_text);
			session->account.sips = sips;
			session->account.username = g_strdup(user_id);
			if (proxy_text) {
				session->account.proxy = g_strdup(proxy_text);
			}

			session->account.registration_status = janus_sip_registration_status_registering;
			if(session->stack == NULL) {
				/* Start the thread first */
				GError *error = NULL;
				g_thread_try_new("worker", janus_sip_sofia_thread, session, &error);
				if(error != NULL) {
					JANUS_LOG(LOG_ERR, "Got error %d (%s) trying to launch the SIP Sofia thread...\n", error->code, error->message ? error->message : "??");
					error_code = JANUS_SIP_ERROR_UNKNOWN_ERROR;
					g_snprintf(error_cause, 512, "Got error %d (%s) trying to launch the SIP Sofia thread", error->code, error->message ? error->message : "??");
					goto error;
				}
				long int timeout = 0;
				while(session->stack == NULL || session->stack->s_nua == NULL) {
					g_usleep(100000);
					timeout += 100000;
					if(timeout >= 2000000) {
						break;
					}
				}
				if(timeout >= 2000000) {
					JANUS_LOG(LOG_ERR, "Two seconds passed and still no NUA, problems with the thread?\n");
					error_code = JANUS_SIP_ERROR_UNKNOWN_ERROR;
					g_snprintf(error_cause, 512, "Two seconds passed and still no NUA, problems with the thread?");
					goto error;
				}
			}
			if(session->stack->s_nh_r != NULL) {
				nua_handle_destroy(session->stack->s_nh_r);
				session->stack->s_nh_r = NULL;
			}

			if (send_register) {
				session->stack->s_nh_r = nua_handle(session->stack->s_nua, session, TAG_END());
				if(session->stack->s_nh_r == NULL) {
					JANUS_LOG(LOG_ERR, "NUA Handle for REGISTER still null??\n");
					error_code = JANUS_SIP_ERROR_LIBSOFIA_ERROR;
					g_snprintf(error_cause, 512, "Invalid NUA Handle");
					goto error;
				}
				char ttl_text[20];
				g_snprintf(ttl_text, sizeof(ttl_text), "%d", ttl);
				/* Send the REGISTER */
				nua_register(session->stack->s_nh_r,
					NUTAG_M_USERNAME(session->account.username),
					SIPTAG_FROM_STR(username_text),
					SIPTAG_TO_STR(username_text),
					SIPTAG_EXPIRES_STR(ttl_text),
					NUTAG_PROXY(proxy_text),
					TAG_END());
				result = json_object();
				json_object_set_new(result, "event", json_string("registering"));
			} else {
				JANUS_LOG(LOG_VERB, "Not sending a SIP REGISTER: either send_register was set to false or guest mode was enabled\n");
				session->account.registration_status = janus_sip_registration_status_disabled;
				result = json_object();
				json_object_set_new(result, "event", json_string("registered"));
				json_object_set_new(result, "username", json_string(session->account.username));
				json_object_set_new(result, "register_sent", json_string("false"));
			}
		} else if(!strcasecmp(request_text, "call")) {
			/* Call another peer */
			if(session->stack == NULL) {
				JANUS_LOG(LOG_ERR, "Wrong state (register first)\n");
				error_code = JANUS_SIP_ERROR_WRONG_STATE;
				g_snprintf(error_cause, 512, "Wrong state (register first)");
				goto error;
			}
			if(session->status >= janus_sip_call_status_inviting) {
				JANUS_LOG(LOG_ERR, "Wrong state (already in a call? status=%s)\n", janus_sip_call_status_string(session->status));
				error_code = JANUS_SIP_ERROR_WRONG_STATE;
				g_snprintf(error_cause, 512, "Wrong state (already in a call? status=%s)", janus_sip_call_status_string(session->status));
				goto error;
			}
			json_t *uri = json_object_get(root, "uri");
			if(!uri) {
				JANUS_LOG(LOG_ERR, "Missing element (uri)\n");
				error_code = JANUS_SIP_ERROR_MISSING_ELEMENT;
				g_snprintf(error_cause, 512, "Missing element (uri)");
				goto error;
			}
			if(!json_is_string(uri)) {
				JANUS_LOG(LOG_ERR, "Invalid element (uri should be a string)\n");
				error_code = JANUS_SIP_ERROR_INVALID_ELEMENT;
				g_snprintf(error_cause, 512, "Invalid element (uri should be a string)");
				goto error;
			}
			/* Check if the INVITE needs to be enriched with custom headers */
			char custom_headers[2048];
			custom_headers[0] = '\0';
			json_t *headers = json_object_get(root, "headers");
			if(headers) {
				if(!json_is_object(headers)) {
					JANUS_LOG(LOG_ERR, "Invalid element (headers should be an object)\n");
					error_code = JANUS_SIP_ERROR_INVALID_ELEMENT;
					g_snprintf(error_cause, 512, "Invalid element (headers should be an object)");
					goto error;
				}
				if(json_object_size(headers) > 0) {
					/* Parse custom headers */
					const char *key = NULL;
					json_t *value = NULL;
					void *iter = json_object_iter(headers);
					while(iter != NULL) {
						key = json_object_iter_key(iter);
						value = json_object_get(headers, key);
						if(value == NULL || !json_is_string(value)) {
							JANUS_LOG(LOG_WARN, "Skipping header '%s': value is not a string\n", key);
							iter = json_object_iter_next(headers, iter);
							continue;
						}
						char h[255];
						g_snprintf(h, 255, "%s: %s\r\n", key, json_string_value(value));
						JANUS_LOG(LOG_VERB, "Adding custom header, %s", h);
						g_strlcat(custom_headers, h, 2048);
						iter = json_object_iter_next(headers, iter);
					}
				}
			}
			/* SDES-SRTP is disabled by default, let's see if we need to enable it */
			gboolean offer_srtp = FALSE, require_srtp = FALSE;
			json_t *srtp = json_object_get(root, "srtp");
			if(srtp) {
				if(!json_is_string(srtp)) {
					JANUS_LOG(LOG_ERR, "Invalid element (srtp should be a string)\n");
					error_code = JANUS_SIP_ERROR_INVALID_ELEMENT;
					g_snprintf(error_cause, 512, "Invalid element (srtp should be a string)");
					goto error;
				}
				const char *srtp_text = json_string_value(srtp);
				if(!strcasecmp(srtp_text, "sdes_optional")) {
					/* Negotiate SDES, but make it optional */
					offer_srtp = TRUE;
				} else if(!strcasecmp(srtp_text, "sdes_mandatory")) {
					/* Negotiate SDES, and require it */
					offer_srtp = TRUE;
					require_srtp = TRUE;
				} else {
					JANUS_LOG(LOG_ERR, "Invalid element (srtp can only be sdes_optional or sdes_mandatory)\n");
					error_code = JANUS_SIP_ERROR_INVALID_ELEMENT;
					g_snprintf(error_cause, 512, "Invalid element (srtp can only be sdes_optional or sdes_mandatory)");
					goto error;
				}
			}
			/* Parse address */
			const char *uri_text = json_string_value(uri);
			janus_sip_uri_t target_uri;
			if (janus_sip_parse_uri(&target_uri, uri_text) < 0) {
				JANUS_LOG(LOG_ERR, "Invalid user address %s\n", uri_text);
				error_code = JANUS_SIP_ERROR_INVALID_ADDRESS;
				g_snprintf(error_cause, 512, "Invalid user address %s\n", uri_text);
				goto error;
			}
			/* Any SDP to handle? if not, something's wrong */
			if(!msg->sdp) {
				JANUS_LOG(LOG_ERR, "Missing SDP\n");
				error_code = JANUS_SIP_ERROR_MISSING_SDP;
				g_snprintf(error_cause, 512, "Missing SDP");
				goto error;
			}
			JANUS_LOG(LOG_VERB, "%s is calling %s\n", session->account.username, uri_text);
			JANUS_LOG(LOG_VERB, "This is involving a negotiation (%s) as well:\n%s\n", msg->sdp_type, msg->sdp);
			/* Clean up SRTP stuff from before first, in case it's still needed */
			janus_sip_srtp_cleanup(session);
			session->media.require_srtp = require_srtp;
			session->media.has_srtp_local = offer_srtp;
			if(offer_srtp) {
				JANUS_LOG(LOG_VERB, "Going to negotiate SDES-SRTP (%s)...\n", require_srtp ? "mandatory" : "optional");
			}
			/* Parse the SDP we got, manipulate some things, and generate a new one */
			sdp_parser_t *parser = sdp_parse(session->stack->s_home, msg->sdp, strlen(msg->sdp), 0);
			sdp_session_t *parsed_sdp = sdp_session(parser);
			if(!parsed_sdp) {
				JANUS_LOG(LOG_ERR, "Error parsing SDP");
				sdp_parser_free(parser);
				error_code = JANUS_SIP_ERROR_MISSING_SDP;
				g_snprintf(error_cause, 512, "Error parsing SDP");
				goto error;
			}
			/* Allocate RTP ports and merge them with the anonymized SDP */
			if(strstr(msg->sdp, "m=audio")) {
				JANUS_LOG(LOG_VERB, "Going to negotiate audio...\n");
				session->media.has_audio = 1;	/* FIXME Maybe we need a better way to signal this */
			}
			if(strstr(msg->sdp, "m=video")) {
				JANUS_LOG(LOG_VERB, "Going to negotiate video...\n");
				session->media.has_video = 1;	/* FIXME Maybe we need a better way to signal this */
			}
			if(janus_sip_allocate_local_ports(session) < 0) {
				JANUS_LOG(LOG_ERR, "Could not allocate RTP/RTCP ports\n");
				sdp_parser_free(parser);
				error_code = JANUS_SIP_ERROR_IO_ERROR;
				g_snprintf(error_cause, 512, "Could not allocate RTP/RTCP ports");
				goto error;
			}
			char *sdp = janus_sip_sdp_manipulate(session, parsed_sdp);
			if(sdp == NULL) {
				JANUS_LOG(LOG_ERR, "Could not allocate RTP/RTCP ports\n");
				sdp_parser_free(parser);
				error_code = JANUS_SIP_ERROR_IO_ERROR;
				g_snprintf(error_cause, 512, "Could not allocate RTP/RTCP ports");
				goto error;
			}
			JANUS_LOG(LOG_VERB, "Prepared SDP for INVITE:\n%s", sdp);
			/* Prepare the stack */
			if(session->stack->s_nh_i != NULL)
				nua_handle_destroy(session->stack->s_nh_i);
			session->stack->s_nh_i = nua_handle(session->stack->s_nua, session, TAG_END());
			if(session->stack->s_nh_i == NULL) {
				JANUS_LOG(LOG_WARN, "NUA Handle for INVITE still null??\n");
				g_free(sdp);
				sdp_parser_free(parser);
				error_code = JANUS_SIP_ERROR_LIBSOFIA_ERROR;
				g_snprintf(error_cause, 512, "Invalid NUA Handle");
				goto error;
			}
			g_atomic_int_set(&session->hangingup, 0);
			session->status = janus_sip_call_status_inviting;
			/* Send INVITE */
			nua_invite(session->stack->s_nh_i,
				SIPTAG_FROM_STR(session->account.identity),
				SIPTAG_TO_STR(uri_text),
				SOATAG_USER_SDP_STR(sdp),
				NUTAG_PROXY(session->account.proxy),
				TAG_IF(strlen(custom_headers) > 0, SIPTAG_HEADER_STR(custom_headers)),
				NUTAG_AUTOANSWER(0),
				TAG_END());
			g_free(sdp);
			sdp_parser_free(parser);
			session->callee = g_strdup(uri_text);
			g_free(session->transaction);
			session->transaction = msg->transaction ? g_strdup(msg->transaction) : NULL;
			/* Send an ack back */
			result = json_object();
			json_object_set_new(result, "event", json_string("calling"));
		} else if(!strcasecmp(request_text, "accept")) {
			if(session->status != janus_sip_call_status_invited) {
				JANUS_LOG(LOG_ERR, "Wrong state (not invited? status=%s)\n", janus_sip_call_status_string(session->status));
				error_code = JANUS_SIP_ERROR_WRONG_STATE;
				g_snprintf(error_cause, 512, "Wrong state (not invited? status=%s)", janus_sip_call_status_string(session->status));
				goto error;
			}
			if(session->callee == NULL) {
				JANUS_LOG(LOG_ERR, "Wrong state (no caller?)\n");
				error_code = JANUS_SIP_ERROR_WRONG_STATE;
				g_snprintf(error_cause, 512, "Wrong state (no caller?)");
				goto error;
			}
			json_t *srtp = json_object_get(root, "srtp");
			gboolean answer_srtp = FALSE;
			if(srtp) {
				if(!json_is_string(srtp)) {
					JANUS_LOG(LOG_ERR, "Invalid element (srtp should be a string)\n");
					error_code = JANUS_SIP_ERROR_INVALID_ELEMENT;
					g_snprintf(error_cause, 512, "Invalid element (srtp should be a string)");
					goto error;
				}
				const char *srtp_text = json_string_value(srtp);
				if(!strcasecmp(srtp_text, "sdes_optional")) {
					/* Negotiate SDES, but make it optional */
					answer_srtp = TRUE;
				} else if(!strcasecmp(srtp_text, "sdes_mandatory")) {
					/* Negotiate SDES, and require it */
					answer_srtp = TRUE;
					session->media.require_srtp = TRUE;
				} else {
					JANUS_LOG(LOG_ERR, "Invalid element (srtp can only be sdes_optional or sdes_mandatory)\n");
					error_code = JANUS_SIP_ERROR_INVALID_ELEMENT;
					g_snprintf(error_cause, 512, "Invalid element (srtp can only be sdes_optional or sdes_mandatory)");
					goto error;
				}
			}
			if(session->media.require_srtp && !session->media.has_srtp_remote) {
				JANUS_LOG(LOG_ERR, "Can't accept the call: SDES-SRTP required, but caller didn't offer it\n");
				error_code = JANUS_SIP_ERROR_TOO_STRICT;
				g_snprintf(error_cause, 512, "Can't accept the call: SDES-SRTP required, but caller didn't offer it");
				goto error;
			}
			answer_srtp = answer_srtp || session->media.has_srtp_remote;
			/* Any SDP to handle? if not, something's wrong */
			if(!msg->sdp) {
				JANUS_LOG(LOG_ERR, "Missing SDP\n");
				error_code = JANUS_SIP_ERROR_MISSING_SDP;
				g_snprintf(error_cause, 512, "Missing SDP");
				goto error;
			}
			/* Accept a call from another peer */
			JANUS_LOG(LOG_VERB, "We're accepting the call from %s\n", session->callee);
			JANUS_LOG(LOG_VERB, "This is involving a negotiation (%s) as well:\n%s\n", msg->sdp_type, msg->sdp);
			session->media.has_srtp_local = answer_srtp;
			if(answer_srtp) {
				JANUS_LOG(LOG_VERB, "Going to negotiate SDES-SRTP (%s)...\n", session->media.require_srtp ? "mandatory" : "optional");
			}
			/* Parse the SDP we got, manipulate some things, and generate a new one */
			sdp_parser_t *parser = sdp_parse(session->stack->s_home, msg->sdp, strlen(msg->sdp), 0);
			sdp_session_t *parsed_sdp = sdp_session(parser);
			if(!parsed_sdp) {
				JANUS_LOG(LOG_ERR, "Error parsing SDP");
				sdp_parser_free(parser);
				error_code = JANUS_SIP_ERROR_MISSING_SDP;
				g_snprintf(error_cause, 512, "Error parsing SDP");
				goto error;
			}
			/* Allocate RTP ports and merge them with the anonymized SDP */
			if(strstr(msg->sdp, "m=audio")) {
				JANUS_LOG(LOG_VERB, "Going to negotiate audio...\n");
				session->media.has_audio = 1;	/* FIXME Maybe we need a better way to signal this */
			}
			if(strstr(msg->sdp, "m=video")) {
				JANUS_LOG(LOG_VERB, "Going to negotiate video...\n");
				session->media.has_video = 1;	/* FIXME Maybe we need a better way to signal this */
			}
			if(janus_sip_allocate_local_ports(session) < 0) {
				JANUS_LOG(LOG_ERR, "Could not allocate RTP/RTCP ports\n");
				sdp_parser_free(parser);
				error_code = JANUS_SIP_ERROR_IO_ERROR;
				g_snprintf(error_cause, 512, "Could not allocate RTP/RTCP ports");
				goto error;
			}
			char *sdp = janus_sip_sdp_manipulate(session, parsed_sdp);
			if(sdp == NULL) {
				JANUS_LOG(LOG_ERR, "Could not allocate RTP/RTCP ports\n");
				sdp_parser_free(parser);
				error_code = JANUS_SIP_ERROR_IO_ERROR;
				g_snprintf(error_cause, 512, "Could not allocate RTP/RTCP ports");
				goto error;
			}
			JANUS_LOG(LOG_VERB, "Prepared SDP for 200 OK:\n%s", sdp);
			/* Send 200 OK */
			g_atomic_int_set(&session->hangingup, 0);
			session->status = janus_sip_call_status_incall;
			if(session->stack->s_nh_i == NULL) {
				JANUS_LOG(LOG_WARN, "NUA Handle for 200 OK still null??\n");
			}
			nua_respond(session->stack->s_nh_i,
				200, sip_status_phrase(200),
				SOATAG_USER_SDP_STR(sdp),
				NUTAG_AUTOANSWER(0),
				TAG_END());
			g_free(sdp);
			sdp_parser_free(parser);
			/* Send an ack back */
			result = json_object();
			json_object_set_new(result, "event", json_string("accepted"));
			/* Start the media */
			session->media.ready = 1;	/* FIXME Maybe we need a better way to signal this */
			GError *error = NULL;
			g_thread_try_new("janus rtp handler", janus_sip_relay_thread, session, &error);
			if(error != NULL) {
				JANUS_LOG(LOG_ERR, "Got error %d (%s) trying to launch the RTP/RTCP thread...\n", error->code, error->message ? error->message : "??");
			}
		} else if(!strcasecmp(request_text, "decline")) {
			/* Reject an incoming call */
			if(session->status != janus_sip_call_status_invited) {
				JANUS_LOG(LOG_ERR, "Wrong state (not invited? status=%s)\n", janus_sip_call_status_string(session->status));
				/* Ignore */
				json_decref(root);
				janus_sip_message_free(msg);
				continue;
				//~ g_snprintf(error_cause, 512, "Wrong state (not in a call?)");
				//~ goto error;
			}
			if(session->callee == NULL) {
				JANUS_LOG(LOG_ERR, "Wrong state (no callee?)\n");
				error_code = JANUS_SIP_ERROR_WRONG_STATE;
				g_snprintf(error_cause, 512, "Wrong state (no callee?)");
				goto error;
			}
			session->status = janus_sip_call_status_closing;
			if(session->stack->s_nh_i == NULL) {
				JANUS_LOG(LOG_WARN, "NUA Handle for 200 OK still null??\n");
			}
			int response_code = 486;
			json_t *code_json = json_object_get(root, "code");
			if (code_json && json_is_integer(code_json))
				response_code = json_integer_value(code_json);
			if (response_code <= 399) {
				JANUS_LOG(LOG_WARN, "Invalid SIP response code specified, using 486 to decline call\n");
				response_code = 486;
			}
			nua_respond(session->stack->s_nh_i, response_code, sip_status_phrase(response_code), TAG_END());
			g_free(session->callee);
			session->callee = NULL;
			/* Notify the operation */
			result = json_object();
			json_object_set_new(result, "event", json_string("declining"));
			json_object_set_new(result, "code", json_integer(response_code));
		} else if(!strcasecmp(request_text, "hangup")) {
			/* Hangup an ongoing call */
			if(!(session->status == janus_sip_call_status_inviting || session->status == janus_sip_call_status_incall)) {
				JANUS_LOG(LOG_ERR, "Wrong state (not in a call? status=%s)\n", janus_sip_call_status_string(session->status));
				/* Ignore */
				json_decref(root);
				janus_sip_message_free(msg);
				continue;
				//~ g_snprintf(error_cause, 512, "Wrong state (not in a call?)");
				//~ goto error;
			}
			if(session->callee == NULL) {
				JANUS_LOG(LOG_ERR, "Wrong state (no callee?)\n");
				error_code = JANUS_SIP_ERROR_WRONG_STATE;
				g_snprintf(error_cause, 512, "Wrong state (no callee?)");
				goto error;
			}
			session->status = janus_sip_call_status_closing;
			nua_bye(session->stack->s_nh_i, TAG_END());
			g_free(session->callee);
			session->callee = NULL;
			/* Notify the operation */
			result = json_object();
			json_object_set_new(result, "event", json_string("hangingup"));
		} else if(!strcasecmp(request_text, "recording")) {
			/* Start or stop recording */
			if(!(session->status == janus_sip_call_status_inviting || session->status == janus_sip_call_status_incall)) {
				JANUS_LOG(LOG_ERR, "Wrong state (not in a call? status=%s)\n", janus_sip_call_status_string(session->status));
				g_snprintf(error_cause, 512, "Wrong state (not in a call?)");
				goto error;
			}
			if(session->callee == NULL) {
				JANUS_LOG(LOG_ERR, "Wrong state (no callee?)\n");
				error_code = JANUS_SIP_ERROR_WRONG_STATE;
				g_snprintf(error_cause, 512, "Wrong state (no callee?)");
				goto error;
			}
			json_t *action = json_object_get(root, "action");
			if(!action) {
				JANUS_LOG(LOG_ERR, "Missing element (action)\n");
				error_code = JANUS_SIP_ERROR_MISSING_ELEMENT;
				g_snprintf(error_cause, 512, "Missing element (action)");
				goto error;
			}
			if(!json_is_string(action)) {
				JANUS_LOG(LOG_ERR, "Invalid element (action should be a string)\n");
				error_code = JANUS_SIP_ERROR_INVALID_ELEMENT;
				g_snprintf(error_cause, 512, "Invalid element (action should be a string)");
				goto error;
			}
			const char *action_text = json_string_value(action);
			if(strcasecmp(action_text, "start") && strcasecmp(action_text, "stop")) {
				JANUS_LOG(LOG_ERR, "Invalid action (should be start|stop)\n");
				error_code = JANUS_SIP_ERROR_INVALID_ELEMENT;
				g_snprintf(error_cause, 512, "Invalid action (should be start|stop)");
				goto error;
			}
			gboolean record_audio = FALSE, record_video = FALSE,	/* No media is recorded by default */
				record_peer_audio = FALSE, record_peer_video = FALSE;
			json_t *audio = json_object_get(root, "audio");
			if(audio && !json_is_boolean(audio)) {
				JANUS_LOG(LOG_ERR, "Invalid element (audio should be a boolean)\n");
				error_code = JANUS_SIP_ERROR_INVALID_ELEMENT;
				g_snprintf(error_cause, 512, "Invalid value (audio should be a boolean)");
				goto error;
			}
			record_audio = audio ? json_is_true(audio) : FALSE;
			json_t *video = json_object_get(root, "video");
			if(video && !json_is_boolean(video)) {
				JANUS_LOG(LOG_ERR, "Invalid element (video should be a boolean)\n");
				error_code = JANUS_SIP_ERROR_INVALID_ELEMENT;
				g_snprintf(error_cause, 512, "Invalid value (video should be a boolean)");
				goto error;
			}
			record_video = video ? json_is_true(video) : FALSE;
			json_t *peer_audio = json_object_get(root, "peer_audio");
			if(peer_audio && !json_is_boolean(peer_audio)) {
				JANUS_LOG(LOG_ERR, "Invalid element (peer_audio should be a boolean)\n");
				error_code = JANUS_SIP_ERROR_INVALID_ELEMENT;
				g_snprintf(error_cause, 512, "Invalid value (peer_audio should be a boolean)");
				goto error;
			}
			record_peer_audio = peer_audio ? json_is_true(peer_audio) : FALSE;
			json_t *peer_video = json_object_get(root, "peer_video");
			if(peer_video && !json_is_boolean(peer_video)) {
				JANUS_LOG(LOG_ERR, "Invalid element (peer_video should be a boolean)\n");
				error_code = JANUS_SIP_ERROR_INVALID_ELEMENT;
				g_snprintf(error_cause, 512, "Invalid value (peer_video should be a boolean)");
				goto error;
			}
			record_peer_video = peer_video ? json_is_true(peer_video) : FALSE;
			if(!record_audio && !record_video && !record_peer_audio && !record_peer_video) {
				JANUS_LOG(LOG_ERR, "Invalid request (at least one of audio, video, peer_audio and peer_video should be true)\n");
				error_code = JANUS_SIP_ERROR_RECORDING_ERROR;
				g_snprintf(error_cause, 512, "Invalid request (at least one of audio, video, peer_audio and peer_video should be true)");
				goto error;
			}
			json_t *recfile = json_object_get(root, "filename");
			if(recfile && !json_is_string(recfile)) {
				JANUS_LOG(LOG_ERR, "Invalid element (filename should be a string)\n");
				error_code = JANUS_SIP_ERROR_INVALID_ELEMENT;
				g_snprintf(error_cause, 512, "Invalid value (filename should be a string)");
				goto error;
			}
			const char *recording_base = json_string_value(recfile);
			if(!strcasecmp(action_text, "start")) {
				/* Start recording something */
				char filename[255];
				gint64 now = janus_get_real_time();
				if(record_peer_audio || record_peer_video) {
					JANUS_LOG(LOG_INFO, "Starting recording of peer's %s (user %s, call %s)\n",
						(record_peer_audio && record_peer_video ? "audio and video" : (record_peer_audio ? "audio" : "video")),
						session->account.username, session->transaction);
					/* Start recording this peer's audio and/or video */
					if(record_peer_audio) {
						memset(filename, 0, 255);
						if(recording_base) {
							/* Use the filename and path we have been provided */
							g_snprintf(filename, 255, "%s-peer-audio", recording_base);
							session->arc_peer = janus_recorder_create(NULL, 0, filename);
							if(session->arc_peer == NULL) {
								/* FIXME We should notify the fact the recorder could not be created */
								JANUS_LOG(LOG_ERR, "Couldn't open an audio recording file for this peer!\n");
							}
						} else {
							/* Build a filename */
							g_snprintf(filename, 255, "sip-%s-%s-%"SCNi64"-peer-audio",
								session->account.username ? session->account.username : "unknown",
								session->transaction ? session->transaction : "unknown",
								now);
							session->arc_peer = janus_recorder_create(NULL, 0, filename);
							if(session->arc_peer == NULL) {
								/* FIXME We should notify the fact the recorder could not be created */
								JANUS_LOG(LOG_ERR, "Couldn't open an audio recording file for this peer!\n");
							}
						}
					}
					if(record_peer_video) {
						memset(filename, 0, 255);
						if(recording_base) {
							/* Use the filename and path we have been provided */
							g_snprintf(filename, 255, "%s-peer-video", recording_base);
							session->vrc_peer = janus_recorder_create(NULL, 1, filename);
							if(session->vrc_peer == NULL) {
								/* FIXME We should notify the fact the recorder could not be created */
								JANUS_LOG(LOG_ERR, "Couldn't open an video recording file for this peer!\n");
							}
						} else {
							/* Build a filename */
							g_snprintf(filename, 255, "sip-%s-%s-%"SCNi64"-peer-video",
								session->account.username ? session->account.username : "unknown",
								session->transaction ? session->transaction : "unknown",
								now);
							session->vrc_peer = janus_recorder_create(NULL, 1, filename);
							if(session->vrc_peer == NULL) {
								/* FIXME We should notify the fact the recorder could not be created */
								JANUS_LOG(LOG_ERR, "Couldn't open an video recording file for this peer!\n");
							}
						}
						/* TODO We should send a FIR/PLI to this peer... */
					}
				}
				if(record_audio || record_video) {
					/* Start recording the user's audio and/or video */
					JANUS_LOG(LOG_INFO, "Starting recording of user's %s (user %s, call %s)\n",
						(record_audio && record_video ? "audio and video" : (record_audio ? "audio" : "video")),
						session->account.username, session->transaction);
					if(record_audio) {
						memset(filename, 0, 255);
						if(recording_base) {
							/* Use the filename and path we have been provided */
							g_snprintf(filename, 255, "%s-user-audio", recording_base);
							session->arc = janus_recorder_create(NULL, 0, filename);
							if(session->arc == NULL) {
								/* FIXME We should notify the fact the recorder could not be created */
								JANUS_LOG(LOG_ERR, "Couldn't open an audio recording file for this peer!\n");
							}
						} else {
							/* Build a filename */
							g_snprintf(filename, 255, "sip-%s-%s-%"SCNi64"-own-audio",
								session->account.username ? session->account.username : "unknown",
								session->transaction ? session->transaction : "unknown",
								now);
							session->arc = janus_recorder_create(NULL, 0, filename);
							if(session->arc == NULL) {
								/* FIXME We should notify the fact the recorder could not be created */
								JANUS_LOG(LOG_ERR, "Couldn't open an audio recording file for this peer!\n");
							}
						}
					}
					if(record_video) {
						memset(filename, 0, 255);
						if(recording_base) {
							/* Use the filename and path we have been provided */
							g_snprintf(filename, 255, "%s-user-video", recording_base);
							session->vrc = janus_recorder_create(NULL, 1, filename);
							if(session->vrc == NULL) {
								/* FIXME We should notify the fact the recorder could not be created */
								JANUS_LOG(LOG_ERR, "Couldn't open an video recording file for this user!\n");
							}
						} else {
							/* Build a filename */
							g_snprintf(filename, 255, "sip-%s-%s-%"SCNi64"-own-video",
								session->account.username ? session->account.username : "unknown",
								session->transaction ? session->transaction : "unknown",
								now);
							session->vrc = janus_recorder_create(NULL, 1, filename);
							if(session->vrc == NULL) {
								/* FIXME We should notify the fact the recorder could not be created */
								JANUS_LOG(LOG_ERR, "Couldn't open an video recording file for this user!\n");
							}
						}
						/* Send a PLI */
						JANUS_LOG(LOG_VERB, "Recording video, sending a PLI to kickstart it\n");
						char buf[12];
						memset(buf, 0, 12);
						janus_rtcp_pli((char *)&buf, 12);
						gateway->relay_rtcp(session->handle, 1, buf, 12);
					}
				}
			} else {
				/* Stop recording something: notice that this never returns an error, even when we were not recording anything */
				if(record_audio) {
					if(session->arc) {
						janus_recorder_close(session->arc);
						JANUS_LOG(LOG_INFO, "Closed user's audio recording %s\n", session->arc->filename ? session->arc->filename : "??");
						janus_recorder_free(session->arc);
					}
					session->arc = NULL;
				}
				if(record_video) {
					if(session->vrc) {
						janus_recorder_close(session->vrc);
						JANUS_LOG(LOG_INFO, "Closed user's video recording %s\n", session->vrc->filename ? session->vrc->filename : "??");
						janus_recorder_free(session->vrc);
					}
					session->vrc = NULL;
				}
				if(record_peer_audio) {
					if(session->arc_peer) {
						janus_recorder_close(session->arc_peer);
						JANUS_LOG(LOG_INFO, "Closed peer's audio recording %s\n", session->arc_peer->filename ? session->arc_peer->filename : "??");
						janus_recorder_free(session->arc_peer);
					}
					session->arc_peer = NULL;
				}
				if(record_peer_video) {
					if(session->vrc_peer) {
						janus_recorder_close(session->vrc_peer);
						JANUS_LOG(LOG_INFO, "Closed peer's video recording %s\n", session->vrc_peer->filename ? session->vrc_peer->filename : "??");
						janus_recorder_free(session->vrc_peer);
					}
					session->vrc_peer = NULL;
				}
			}
			/* Notify the result */
			result = json_object();
			json_object_set_new(result, "event", json_string("recordingupdated"));
		} else if(!strcasecmp(request_text, "dtmf_info")) {
			/* Send DMTF tones using SIP INFO
			 * (https://tools.ietf.org/html/draft-kaplan-dispatch-info-dtmf-package-00)
			 */
			if(!(session->status == janus_sip_call_status_inviting || session->status == janus_sip_call_status_incall)) {
				JANUS_LOG(LOG_ERR, "Wrong state (not in a call? status=%s)\n", janus_sip_call_status_string(session->status));
				g_snprintf(error_cause, 512, "Wrong state (not in a call?)");
				goto error;
			}
			if(session->callee == NULL) {
				JANUS_LOG(LOG_ERR, "Wrong state (no callee?)\n");
				error_code = JANUS_SIP_ERROR_WRONG_STATE;
				g_snprintf(error_cause, 512, "Wrong state (no callee?)");
				goto error;
			}
			json_t *digit = json_object_get(root, "digit");
			if(!digit) {
				JANUS_LOG(LOG_ERR, "Missing element (digit)\n");
				error_code = JANUS_SIP_ERROR_MISSING_ELEMENT;
				g_snprintf(error_cause, 512, "Missing element (digit)");
				goto error;
			}
			if(!json_is_string(digit)) {
				JANUS_LOG(LOG_ERR, "Invalid element (digit should be a string)\n");
				error_code = JANUS_SIP_ERROR_INVALID_ELEMENT;
				g_snprintf(error_cause, 512, "Invalid element (digit should be a string)");
				goto error;
			}
			const char *digit_text = json_string_value(digit);
			if(strlen(digit_text) != 1) {
				JANUS_LOG(LOG_ERR, "Invalid element (digit should be one character))\n");
				error_code = JANUS_SIP_ERROR_INVALID_ELEMENT;
				g_snprintf(error_cause, 512, "Invalid element (digit should be one character)");
				goto error;
			}
			int duration_ms = 0;
			json_t *duration = json_object_get(root, "duration");
			if(duration && !json_is_integer(duration)) {
				JANUS_LOG(LOG_ERR, "Invalid element (duration should be an integer)\n");
				error_code = JANUS_SIP_ERROR_INVALID_ELEMENT;
				g_snprintf(error_cause, 512, "Invalid element (duration should be an integer)");
				goto error;
			}
			duration_ms = duration ? json_integer_value(duration) : 0;
			if (duration_ms <= 0 || duration_ms > 5000) {
				duration_ms = 160; /* default value */
			}

			char payload[64];
			g_snprintf(payload, sizeof(payload), "Signal=%s\r\nDuration=%d", digit_text, duration_ms);
			nua_info(session->stack->s_nh_i,
				SIPTAG_CONTENT_TYPE_STR("application/dtmf-relay"),
				SIPTAG_PAYLOAD_STR(payload),
				TAG_END());
		} else {
			JANUS_LOG(LOG_ERR, "Unknown request (%s)\n", request_text);
			error_code = JANUS_SIP_ERROR_INVALID_REQUEST;
			g_snprintf(error_cause, 512, "Unknown request (%s)", request_text);
			goto error;
		}

		json_decref(root);
		/* Prepare JSON event */
		json_t *event = json_object();
		json_object_set_new(event, "sip", json_string("event"));
		if(result != NULL)
			json_object_set_new(event, "result", result);
		char *event_text = json_dumps(event, JSON_INDENT(3) | JSON_PRESERVE_ORDER);
		json_decref(event);
		JANUS_LOG(LOG_VERB, "Pushing event: %s\n", event_text);
		int ret = gateway->push_event(msg->handle, &janus_sip_plugin, msg->transaction, event_text, sdp_type, sdp);
		JANUS_LOG(LOG_VERB, "  >> %d (%s)\n", ret, janus_get_api_error(ret));
		g_free(event_text);
		g_free(sdp);
		janus_sip_message_free(msg);
		continue;

error:
		{
			if(root != NULL)
				json_decref(root);
			/* Prepare JSON error event */
			json_t *event = json_object();
			json_object_set_new(event, "sip", json_string("event"));
			json_object_set_new(event, "error_code", json_integer(error_code));
			json_object_set_new(event, "error", json_string(error_cause));
			char *event_text = json_dumps(event, JSON_INDENT(3) | JSON_PRESERVE_ORDER);
			json_decref(event);
			JANUS_LOG(LOG_VERB, "Pushing event: %s\n", event_text);
			int ret = gateway->push_event(msg->handle, &janus_sip_plugin, msg->transaction, event_text, NULL, NULL);
			JANUS_LOG(LOG_VERB, "  >> %d (%s)\n", ret, janus_get_api_error(ret));
			g_free(event_text);
			janus_sip_message_free(msg);
		}
	}
	g_free(error_cause);
	JANUS_LOG(LOG_VERB, "Leaving SIP handler thread\n");
	return NULL;
}


/* Sofia callbacks */
void janus_sip_sofia_callback(nua_event_t event, int status, char const *phrase, nua_t *nua, nua_magic_t *magic, nua_handle_t *nh, nua_hmagic_t *hmagic, sip_t const *sip, tagi_t tags[])
{
	janus_sip_session *session = (janus_sip_session *)magic;
	ssip_t *ssip = session->stack;
	switch (event) {
	/* Status or Error Indications */
		case nua_i_active:
			JANUS_LOG(LOG_VERB, "[%s][%s]: %d %s\n", session->account.username, nua_event_name(event), status, phrase ? phrase : "??");
			break;
		case nua_i_error:
			JANUS_LOG(LOG_VERB, "[%s][%s]: %d %s\n", session->account.username, nua_event_name(event), status, phrase ? phrase : "??");
			break;
		case nua_i_fork:
			JANUS_LOG(LOG_VERB, "[%s][%s]: %d %s\n", session->account.username, nua_event_name(event), status, phrase ? phrase : "??");
			break;
		case nua_i_media_error:
			JANUS_LOG(LOG_VERB, "[%s][%s]: %d %s\n", session->account.username, nua_event_name(event), status, phrase ? phrase : "??");
			break;
		case nua_i_subscription:
			JANUS_LOG(LOG_VERB, "[%s][%s]: %d %s\n", session->account.username, nua_event_name(event), status, phrase ? phrase : "??");
			break;
		case nua_i_state:
			JANUS_LOG(LOG_VERB, "[%s][%s]: %d %s\n", session->account.username, nua_event_name(event), status, phrase ? phrase : "??");
			tagi_t const *ti = tl_find(tags, nutag_callstate);
			enum nua_callstate callstate = ti ? ti->t_value : -1;
			/* There are several call states, but we only care about the terminated state
			 * in order to send the 'hangup' event (assuming this is the right session, of course).
			 * http://sofia-sip.sourceforge.net/refdocs/nua/nua__tag_8h.html#a516dc237722dc8ca4f4aa3524b2b444b
			 */
			if(callstate == nua_callstate_terminated &&
					(session->stack->s_nh_i == nh || session->stack->s_nh_i == NULL)) {
				session->status = janus_sip_call_status_idle;
				session->stack->s_nh_i = NULL;
				json_t *call = json_object();
				json_object_set_new(call, "sip", json_string("event"));
				json_t *calling = json_object();
				json_object_set_new(calling, "event", json_string("hangup"));
				json_object_set_new(calling, "code", json_integer(status));
				json_object_set_new(calling, "reason", json_string(phrase ? phrase : "???"));
				json_object_set_new(call, "result", calling);
				char *call_text = json_dumps(call, JSON_INDENT(3) | JSON_PRESERVE_ORDER);
				json_decref(call);
				JANUS_LOG(LOG_VERB, "Pushing event: %s\n", call_text);
				int ret = gateway->push_event(session->handle, &janus_sip_plugin, session->transaction, call_text, NULL, NULL);
				JANUS_LOG(LOG_VERB, "  >> %d (%s)\n", ret, janus_get_api_error(ret));
				g_free(call_text);
				/* Get rid of any PeerConnection that may have been set up */
				g_free(session->transaction);
				session->transaction = NULL;
				gateway->close_pc(session->handle);
			}
			break;
		case nua_i_terminated:
			JANUS_LOG(LOG_VERB, "[%s][%s]: %d %s\n", session->account.username, nua_event_name(event), status, phrase ? phrase : "??");
			break;
	/* SIP requests */
		case nua_i_ack:
			JANUS_LOG(LOG_VERB, "[%s][%s]: %d %s\n", session->account.username, nua_event_name(event), status, phrase ? phrase : "??");
			break;
		case nua_i_outbound:
			JANUS_LOG(LOG_VERB, "[%s][%s]: %d %s\n", session->account.username, nua_event_name(event), status, phrase ? phrase : "??");
			break;
		case nua_i_bye: {
			JANUS_LOG(LOG_VERB, "[%s][%s]: %d %s\n", session->account.username, nua_event_name(event), status, phrase ? phrase : "??");
			break;
		}
		case nua_i_cancel: {
			JANUS_LOG(LOG_VERB, "[%s][%s]: %d %s\n", session->account.username, nua_event_name(event), status, phrase ? phrase : "??");
			break;
		}
		case nua_i_invite: {
			JANUS_LOG(LOG_VERB, "[%s][%s]: %d %s\n", session->account.username, nua_event_name(event), status, phrase ? phrase : "??");
			if(ssip == NULL) {
				JANUS_LOG(LOG_ERR, "\tInvalid SIP stack\n");
				nua_respond(nh, 500, sip_status_phrase(500), TAG_END());
				break;
			}
			sdp_parser_t *parser = sdp_parse(ssip->s_home, sip->sip_payload->pl_data, sip->sip_payload->pl_len, 0);
			if(!sdp_session(parser)) {
				JANUS_LOG(LOG_ERR, "\tError parsing SDP!\n");
				nua_respond(nh, 488, sip_status_phrase(488), TAG_END());
				sdp_parser_free(parser);
				break;
			}
			if(session->stack->s_nh_i != NULL) {
				if(session->stack->s_nh_i == nh) {
					/* re-INVITE, we don't support those. */
					nua_respond(nh, 488, sip_status_phrase(488), TAG_END());
				} else if(session->status >= janus_sip_call_status_inviting) {
					/* Busy with another call */
					JANUS_LOG(LOG_VERB, "\tAlready in a call (busy, status=%s)\n", janus_sip_call_status_string(session->status));
					nua_respond(nh, 486, sip_status_phrase(486), TAG_END());
					/* Notify the web app about the missed invite */
					json_t *missed = json_object();
					json_object_set_new(missed, "sip", json_string("event"));
					json_t *result = json_object();
					json_object_set_new(result, "event", json_string("missed_call"));
					char *caller_text = url_as_string(session->stack->s_home, sip->sip_from->a_url);
					json_object_set_new(result, "caller", json_string(caller_text));
					su_free(session->stack->s_home, caller_text);
					if (sip->sip_from && sip->sip_from->a_display) {
						json_object_set_new(result, "displayname", json_string(sip->sip_from->a_display));
					}
					json_object_set_new(missed, "result", result);
					char *missed_text = json_dumps(missed, JSON_INDENT(3) | JSON_PRESERVE_ORDER);
					json_decref(missed);
					JANUS_LOG(LOG_VERB, "Pushing event to peer: %s\n", missed_text);
					int ret = gateway->push_event(session->handle, &janus_sip_plugin, session->transaction, missed_text, NULL, NULL);
					JANUS_LOG(LOG_VERB, "  >> %d (%s)\n", ret, janus_get_api_error(ret));
					g_free(missed_text);
				}
				sdp_parser_free(parser);
				break;
			}
			/* New incoming call */
			session->callee = g_strdup(url_as_string(session->stack->s_home, sip->sip_from->a_url));
			session->status = janus_sip_call_status_invited;
			/* Clean up SRTP stuff from before first, in case it's still needed */
			janus_sip_srtp_cleanup(session);
			/* Parse SDP */
			char *fixed_sdp = g_strdup(sip->sip_payload->pl_data);
			JANUS_LOG(LOG_VERB, "Someone is inviting us in a call:\n%s", sip->sip_payload->pl_data);
			sdp_session_t *sdp = sdp_session(parser);
			janus_sip_sdp_process(session, sdp);
			/* Send SDP to the browser */
			json_t *call = json_object();
			json_object_set_new(call, "sip", json_string("event"));
			json_t *calling = json_object();
			json_object_set_new(calling, "event", json_string("incomingcall"));
			json_object_set_new(calling, "username", json_string(session->callee));
			if(sip->sip_from && sip->sip_from->a_display) {
				json_object_set_new(calling, "displayname", json_string(sip->sip_from->a_display));
			}
			if(session->media.has_srtp_remote) {
				/* FIXME Maybe a true/false instead? */
				json_object_set_new(calling, "srtp", json_string(session->media.require_srtp ? "sdes_mandatory" : "sdes_optional"));
			}
			json_object_set_new(call, "result", calling);
			char *call_text = json_dumps(call, JSON_INDENT(3) | JSON_PRESERVE_ORDER);
			json_decref(call);
			JANUS_LOG(LOG_VERB, "Pushing event to peer: %s\n", call_text);
			int ret = gateway->push_event(session->handle, &janus_sip_plugin, session->transaction, call_text, "offer", fixed_sdp);
			JANUS_LOG(LOG_VERB, "  >> %d (%s)\n", ret, janus_get_api_error(ret));
			g_free(call_text);
			g_free(fixed_sdp);
			/* Send a Ringing back */
			nua_respond(nh, 180, sip_status_phrase(180), TAG_END());
			session->stack->s_nh_i = nh;
			break;
		}
		case nua_i_options:
			JANUS_LOG(LOG_VERB, "[%s][%s]: %d %s\n", session->account.username, nua_event_name(event), status, phrase ? phrase : "??");
			/* FIXME Should we handle this message? for now we reply with a 405 Method Not Implemented */
			nua_respond(nh, 405, sip_status_phrase(405), TAG_END());
			break;
	/* Responses */
		case nua_r_get_params:
			JANUS_LOG(LOG_VERB, "[%s][%s]: %d %s\n", session->account.username, nua_event_name(event), status, phrase ? phrase : "??");
			break;
		case nua_r_set_params:
			JANUS_LOG(LOG_VERB, "[%s][%s]: %d %s\n", session->account.username, nua_event_name(event), status, phrase ? phrase : "??");
			break;
		case nua_r_notifier:
			JANUS_LOG(LOG_VERB, "[%s][%s]: %d %s\n", session->account.username, nua_event_name(event), status, phrase ? phrase : "??");
			break;
		case nua_r_shutdown:
			JANUS_LOG(LOG_VERB, "[%s][%s]: %d %s\n", session->account.username, nua_event_name(event), status, phrase ? phrase : "??");
			if(status < 200 && !g_atomic_int_get(&stopping)) {
				/* shutdown in progress -> return */
				break;
			}
			if(ssip != NULL) {
				/* end the event loop. su_root_run() will return */
				su_root_break(ssip->s_root);
			}
			break;
		case nua_r_terminate:
			JANUS_LOG(LOG_VERB, "[%s][%s]: %d %s\n", session->account.username, nua_event_name(event), status, phrase ? phrase : "??");
			break;
	/* SIP responses */
		case nua_r_bye:
			JANUS_LOG(LOG_VERB, "[%s][%s]: %d %s\n", session->account.username, nua_event_name(event), status, phrase ? phrase : "??");
			break;
		case nua_r_cancel:
			JANUS_LOG(LOG_VERB, "[%s][%s]: %d %s\n", session->account.username, nua_event_name(event), status, phrase ? phrase : "??");
			break;
		case nua_r_info:
			JANUS_LOG(LOG_VERB, "[%s][%s]: %d %s\n", session->account.username, nua_event_name(event), status, phrase ? phrase : "??");
			break;
		case nua_r_invite: {
			JANUS_LOG(LOG_VERB, "[%s][%s]: %d %s\n", session->account.username, nua_event_name(event), status, phrase ? phrase : "??");
			if(status < 200) {
				/* Not ready yet (FIXME May this be pranswer?? we don't handle it yet...) */
				break;
			} else if(status == 401 || status == 407) {
				char auth[256];
				const char* scheme;
				const char* realm;
				if(status == 401) {
 					/* Get scheme/realm from 401 error */
					sip_www_authenticate_t const* www_auth = sip->sip_www_authenticate;
					scheme = www_auth->au_scheme;
					realm = msg_params_find(www_auth->au_params, "realm=");
				} else {
 					/* Get scheme/realm from 407 error, proxy-auth */
					sip_proxy_authenticate_t const* proxy_auth = sip->sip_proxy_authenticate;
					scheme = proxy_auth->au_scheme;
					realm = msg_params_find(proxy_auth->au_params, "realm=");
				}
				memset(auth, 0, sizeof(auth));
				g_snprintf(auth, sizeof(auth), "%s%s:%s:%s:%s%s",
					session->account.secret_type == janus_sip_secret_type_hashed ? "HA1+" : "",
					scheme,
					realm,
					session->account.authuser ? session->account.authuser : "null",
					session->account.secret_type == janus_sip_secret_type_hashed ? "HA1+" : "",
					session->account.secret ? session->account.secret : "null");
				JANUS_LOG(LOG_VERB, "\t%s\n", auth);
				/* Authenticate */
				nua_authenticate(nh,
					NUTAG_AUTH(auth),
					TAG_END());
				break;
			} else if(status >= 400) {
				break;
			}
			if(ssip == NULL) {
				JANUS_LOG(LOG_ERR, "\tInvalid SIP stack\n");
				nua_respond(nh, 500, sip_status_phrase(500), TAG_END());
				break;
			}
			sdp_parser_t *parser = sdp_parse(ssip->s_home, sip->sip_payload->pl_data, sip->sip_payload->pl_len, 0);
			if(!sdp_session(parser)) {
				JANUS_LOG(LOG_ERR, "\tError parsing SDP!\n");
				nua_respond(nh, 488, sip_status_phrase(488), TAG_END());
				sdp_parser_free(parser);
				break;
			}
			JANUS_LOG(LOG_VERB, "Peer accepted our call:\n%s", sip->sip_payload->pl_data);
			session->status = janus_sip_call_status_incall;
			char *fixed_sdp = g_strdup(sip->sip_payload->pl_data);
			sdp_session_t *sdp = sdp_session(parser);
			janus_sip_sdp_process(session, sdp);
			/* If we asked for SRTP and are not getting it, fail */
			if(session->media.require_srtp && !session->media.has_srtp_remote) {
				JANUS_LOG(LOG_ERR, "\tWe asked for mandatory SRTP but didn't get any in the reply!\n");
				sdp_parser_free(parser);
				g_free(fixed_sdp);
				/* Hangup immediately */
				session->status = janus_sip_call_status_closing;
				nua_bye(nh, TAG_END());
				g_free(session->callee);
				session->callee = NULL;
				break;
			}
			session->media.ready = 1;	/* FIXME Maybe we need a better way to signal this */
			GError *error = NULL;
			g_thread_try_new("janus rtp handler", janus_sip_relay_thread, session, &error);
			if(error != NULL) {
				JANUS_LOG(LOG_ERR, "Got error %d (%s) trying to launch the RTP/RTCP thread...\n", error->code, error->message ? error->message : "??");
			}
			/* Send SDP to the browser */
			json_t *call = json_object();
			json_object_set_new(call, "sip", json_string("event"));
			json_t *calling = json_object();
			json_object_set_new(calling, "event", json_string("accepted"));
			json_object_set_new(calling, "username", json_string(session->callee));
			json_object_set_new(call, "result", calling);
			char *call_text = json_dumps(call, JSON_INDENT(3) | JSON_PRESERVE_ORDER);
			json_decref(call);
			JANUS_LOG(LOG_VERB, "Pushing event to peer: %s\n", call_text);
			int ret = gateway->push_event(session->handle, &janus_sip_plugin, session->transaction, call_text, "answer", fixed_sdp);
			JANUS_LOG(LOG_VERB, "  >> %d (%s)\n", ret, janus_get_api_error(ret));
			g_free(call_text);
			g_free(fixed_sdp);
			break;
		}
		case nua_r_register: {
			JANUS_LOG(LOG_VERB, "[%s][%s]: %d %s\n", session->account.username, nua_event_name(event), status, phrase ? phrase : "??");
			if(status == 200) {
				if(session->account.registration_status < janus_sip_registration_status_registered)
					session->account.registration_status = janus_sip_registration_status_registered;
				JANUS_LOG(LOG_VERB, "Successfully registered\n");
				/* Notify the browser */
				json_t *call = json_object();
				json_object_set_new(call, "sip", json_string("event"));
				json_t *calling = json_object();
				json_object_set_new(calling, "event", json_string("registered"));
				json_object_set_new(calling, "username", json_string(session->account.username));
				json_object_set_new(calling, "register_sent", json_string("true"));
				json_object_set_new(call, "result", calling);
				char *call_text = json_dumps(call, JSON_INDENT(3) | JSON_PRESERVE_ORDER);
				json_decref(call);
				JANUS_LOG(LOG_VERB, "Pushing event: %s\n", call_text);
				int ret = gateway->push_event(session->handle, &janus_sip_plugin, session->transaction, call_text, NULL, NULL);
				JANUS_LOG(LOG_VERB, "  >> %d (%s)\n", ret, janus_get_api_error(ret));
				g_free(call_text);
			} else if(status == 401) {
				/* Get scheme/realm from 401 error */
				sip_www_authenticate_t const* www_auth = sip->sip_www_authenticate;
				char const* scheme = www_auth->au_scheme;
				const char* realm = msg_params_find(www_auth->au_params, "realm=");
				char auth[256];
				memset(auth, 0, sizeof(auth));
				g_snprintf(auth, sizeof(auth), "%s%s:%s:%s:%s%s",
					session->account.secret_type == janus_sip_secret_type_hashed ? "HA1+" : "",
					scheme,
					realm,
					session->account.authuser ? session->account.authuser : "null",
					session->account.secret_type == janus_sip_secret_type_hashed ? "HA1+" : "",
					session->account.secret);
				JANUS_LOG(LOG_VERB, "\t%s\n", auth);
				/* Authenticate */
				nua_authenticate(nh,
					NUTAG_AUTH(auth),
					TAG_END());
			} else if(status >= 400) {
				/* Authentication failed? */
				session->account.registration_status = janus_sip_registration_status_failed;
				/* Tell the browser... */
				json_t *event = json_object();
				json_object_set_new(event, "sip", json_string("event"));
				json_t *result = json_object();
				json_object_set_new(result, "event", json_string("registration_failed"));
			        json_object_set_new(result, "code", json_integer(status));
				json_object_set_new(result, "reason", json_string(phrase ? phrase : ""));
			        json_object_set_new(event, "result", result);
				char *event_text = json_dumps(event, JSON_INDENT(3) | JSON_PRESERVE_ORDER);
				json_decref(event);
				JANUS_LOG(LOG_VERB, "Pushing event: %s\n", event_text);
				int ret = gateway->push_event(session->handle, &janus_sip_plugin, session->transaction, event_text, NULL, NULL);
				JANUS_LOG(LOG_VERB, "  >> %d (%s)\n", ret, janus_get_api_error(ret));
				g_free(event_text);
			}
			break;
		}
		default:
			/* unknown event -> print out error message */
			JANUS_LOG(LOG_ERR, "Unknown event %d (%s)\n", event, nua_event_name(event));
			break;
	}
}

void janus_sip_sdp_process(janus_sip_session *session, sdp_session_t *sdp) {
	if(!session || !sdp)
		return;
	/* c= */
	if(sdp->sdp_connection && sdp->sdp_connection->c_address) {
		g_free(session->media.remote_ip);
		session->media.remote_ip = g_strdup(sdp->sdp_connection->c_address);
		JANUS_LOG(LOG_VERB, "  >> Media connection:\n");
		JANUS_LOG(LOG_VERB, "       %s\n", session->media.remote_ip);
	}
	JANUS_LOG(LOG_VERB, "  >> Media lines:\n");
	sdp_media_t *m = sdp->sdp_media;
	while(m) {
		session->media.require_srtp = session->media.require_srtp || (m->m_proto_name && !strcasecmp(m->m_proto_name, "RTP/SAVP"));
		if(m->m_type == sdp_media_audio) {
			JANUS_LOG(LOG_VERB, "       Audio: %lu\n", m->m_port);
			if(m->m_port) {
				session->media.has_audio = 1;
				session->media.remote_audio_rtp_port = m->m_port;
				session->media.remote_audio_rtcp_port = m->m_port+1;	/* FIXME We're assuming RTCP is on the next port */
			}
		} else if(m->m_type == sdp_media_video) {
			JANUS_LOG(LOG_VERB, "       Video: %lu\n", m->m_port);
			if(m->m_port) {
				session->media.has_video = 1;
				session->media.remote_video_rtp_port = m->m_port;
				session->media.remote_video_rtcp_port = m->m_port+1;	/* FIXME We're assuming RTCP is on the next port */
			}
		} else {
			JANUS_LOG(LOG_WARN, "       Unsupported media line (not audio/video)\n");
			m = m->m_next;
			continue;
		}
		JANUS_LOG(LOG_VERB, "       Media connections:\n");
		if(m->m_connections) {
			sdp_connection_t *c = m->m_connections;
			while(c) {
				if(c->c_address) {
					g_free(session->media.remote_ip);
					session->media.remote_ip = g_strdup(c->c_address);
					JANUS_LOG(LOG_VERB, "         [%s]\n", session->media.remote_ip);
				}
				c = c->c_next;
			}
		}
		JANUS_LOG(LOG_VERB, "       Media RTP maps:\n");
		sdp_rtpmap_t *r = m->m_rtpmaps;
		while(r) {
			JANUS_LOG(LOG_VERB, "         [%u] %s\n", r->rm_pt, r->rm_encoding);
			r = r->rm_next;
		}
		JANUS_LOG(LOG_VERB, "       Media attributes:\n");
		sdp_attribute_t *a = m->m_attributes;
		while(a) {
			if(a->a_name) {
				if(!strcasecmp(a->a_name, "rtpmap")) {
					JANUS_LOG(LOG_VERB, "         RTP Map:     %s\n", a->a_value);
				} else if(!strcasecmp(a->a_name, "crypto")) {
					JANUS_LOG(LOG_VERB, "         Crypto:      %s\n", a->a_value);
					if(m->m_type == sdp_media_audio || m->m_type == sdp_media_video) {
						gint32 tag = 0;
						int suite;
						char crypto[40];
						/* FIXME inline can be more complex than that, and we're currently only offering SHA1_80 */
						int res = sscanf(a->a_value, "%"SCNi32" AES_CM_128_HMAC_SHA1_%2d inline:%40s",
							&tag, &suite, crypto);
						if(res != 3) {
							JANUS_LOG(LOG_WARN, "Failed to parse crypto line, ignoring... %s\n", a->a_value);
						} else {
							gboolean video = (m->m_type == sdp_media_video);
							int current_suite = video ? session->media.video_srtp_suite_in : session->media.audio_srtp_suite_in;
							if(current_suite == 0) {
								if(video)
									session->media.video_srtp_suite_in = suite;
								else
									session->media.audio_srtp_suite_in = suite;
								janus_sip_srtp_set_remote(session, video, crypto, suite);
								session->media.has_srtp_remote = TRUE;
							} else {
								JANUS_LOG(LOG_WARN, "We already configured a %s crypto context (AES_CM_128_HMAC_SHA1_%d), skipping additional crypto line\n",
									video ? "video" : "audio", current_suite);
							}
						}
					}
				}
			}
			a = a->a_next;
		}
		m = m->m_next;
	}
}

char *janus_sip_sdp_manipulate(janus_sip_session *session, sdp_session_t *sdp) {
	if(!session || !session->stack || !sdp)
		return NULL;
	/* Placeholders for later */
	sdp_attribute_t crypto_audio = {
		.a_size = sizeof(sdp_attribute_t),
		.a_name = "crypto",
		.a_value = "audio"
	};
	sdp_attribute_t crypto_video = {
		.a_size = sizeof(sdp_attribute_t),
		.a_name = "crypto",
		.a_value = "video"
	};
	/* Start replacing stuff */
	if(sdp->sdp_connection && sdp->sdp_connection->c_address) {
		sdp->sdp_connection->c_address = local_ip;
	}
	JANUS_LOG(LOG_VERB, "Setting protocol to %s\n", session->media.require_srtp ? "RTP/SAVP" : "RTP/AVP");
	sdp_media_t *m = sdp->sdp_media;
	while(m) {
		m->m_proto = session->media.require_srtp ? sdp_proto_srtp : sdp_proto_rtp;
		m->m_proto_name = session->media.require_srtp ? "RTP/SAVP" : "RTP/AVP";
		if(m->m_type == sdp_media_audio) {
			m->m_port = session->media.local_audio_rtp_port;
			if(session->media.has_srtp_local) {
				sdp_attribute_append(&m->m_attributes, &crypto_audio);
			}
		} else if(m->m_type == sdp_media_video) {
			m->m_port = session->media.local_video_rtp_port;
			if(session->media.has_srtp_local) {
				sdp_attribute_append(&m->m_attributes, &crypto_video);
			}
		}
		if(m->m_connections) {
			sdp_connection_t *c = m->m_connections;
			while(c) {
				c->c_address = local_ip;
				c = c->c_next;
			}
		}
		m = m->m_next;
	}
	/* Generate a SDP string out of our changes */
	char buf[2048];
	sdp_printer_t *printer = sdp_print(session->stack->s_home, sdp, buf, 2048, 0);
	if(!sdp_message(printer)) {
		sdp_printer_free(printer);
		return NULL;
	}
	sdp_printer_free(printer);
	char *new_sdp = g_strdup(buf);
	/* If any crypto placeholer was there, fix that */
	if(session->media.has_srtp_local) {
		if(session->media.has_audio) {
			char *crypto = NULL;
			session->media.audio_srtp_suite_out = 80;
			janus_sip_srtp_set_local(session, FALSE, &crypto);
			/* FIXME 32? 80? Both? */
			char cryptoline[100];
			g_snprintf(cryptoline, 100, "a=crypto:1 AES_CM_128_HMAC_SHA1_80 inline:%s", crypto);
			g_free(crypto);
			new_sdp = janus_string_replace(new_sdp, "a=crypto:audio", cryptoline);
		}
		if(session->media.has_video) {
			char *crypto = NULL;
			session->media.video_srtp_suite_out = 80;
			janus_sip_srtp_set_local(session, FALSE, &crypto);
			/* FIXME 32? 80? Both? */
			char cryptoline[100];
			g_snprintf(cryptoline, 100, "a=crypto:1 AES_CM_128_HMAC_SHA1_80 inline:%s", crypto);
			g_free(crypto);
			new_sdp = janus_string_replace(new_sdp, "a=crypto:video", cryptoline);
		}
	}
	return new_sdp;
}

 /* Bind local RTP/RTCP sockets */
static int janus_sip_allocate_local_ports(janus_sip_session *session) {
	if(session == NULL) {
		JANUS_LOG(LOG_ERR, "Invalid session\n");
		return -1;
	}
	/* Reset status */
	if(session->media.audio_rtp_fd != -1) {
		close(session->media.audio_rtp_fd);
		session->media.audio_rtp_fd = -1;
	}
	if(session->media.audio_rtcp_fd != -1) {
		close(session->media.audio_rtcp_fd);
		session->media.audio_rtcp_fd = -1;
	}
	session->media.local_audio_rtp_port = 0;
	session->media.local_audio_rtcp_port = 0;
	session->media.audio_ssrc = 0;
	if(session->media.video_rtp_fd != -1) {
		close(session->media.video_rtp_fd);
		session->media.video_rtp_fd = -1;
	}
	if(session->media.video_rtcp_fd != -1) {
		close(session->media.video_rtcp_fd);
		session->media.video_rtcp_fd = -1;
	}
	session->media.local_video_rtp_port = 0;
	session->media.local_video_rtcp_port = 0;
	session->media.video_ssrc = 0;
	/* Start */
	int attempts = 100;	/* FIXME Don't retry forever */
	if(session->media.has_audio) {
		JANUS_LOG(LOG_VERB, "Allocating audio ports:\n");
		struct sockaddr_in audio_rtp_address, audio_rtcp_address;
		while(session->media.local_audio_rtp_port == 0 || session->media.local_audio_rtcp_port == 0) {
			if(attempts == 0)	/* Too many failures */
				return -1;
			if(session->media.audio_rtp_fd == -1) {
				session->media.audio_rtp_fd = socket(AF_INET, SOCK_DGRAM, 0);
			}
			if(session->media.audio_rtcp_fd == -1) {
				session->media.audio_rtcp_fd = socket(AF_INET, SOCK_DGRAM, 0);
			}
			int rtp_port = g_random_int_range(10000, 60000);	/* FIXME Should this be configurable? */
			if(rtp_port % 2)
				rtp_port++;	/* Pick an even port for RTP */
			audio_rtp_address.sin_family = AF_INET;
			audio_rtp_address.sin_port = htons(rtp_port);
			inet_pton(AF_INET, local_ip, &audio_rtp_address.sin_addr.s_addr);
			if(bind(session->media.audio_rtp_fd, (struct sockaddr *)(&audio_rtp_address), sizeof(struct sockaddr)) < 0) {
				JANUS_LOG(LOG_ERR, "Bind failed for audio RTP (port %d), trying a different one...\n", rtp_port);
				attempts--;
				continue;
			}
			JANUS_LOG(LOG_VERB, "Audio RTP listener bound to port %d\n", rtp_port);
			int rtcp_port = rtp_port+1;
			audio_rtcp_address.sin_family = AF_INET;
			audio_rtcp_address.sin_port = htons(rtcp_port);
			inet_pton(AF_INET, local_ip, &audio_rtcp_address.sin_addr.s_addr);
			if(bind(session->media.audio_rtcp_fd, (struct sockaddr *)(&audio_rtcp_address), sizeof(struct sockaddr)) < 0) {
				JANUS_LOG(LOG_ERR, "Bind failed for audio RTCP (port %d), trying a different one...\n", rtcp_port);
				/* RTP socket is not valid anymore, reset it */
				close(session->media.audio_rtp_fd);
				session->media.audio_rtp_fd = -1;
				attempts--;
				continue;
			}
			JANUS_LOG(LOG_VERB, "Audio RTCP listener bound to port %d\n", rtcp_port);
			session->media.local_audio_rtp_port = rtp_port;
			session->media.local_audio_rtcp_port = rtcp_port;
		}
	}
	if(session->media.has_video) {
		JANUS_LOG(LOG_VERB, "Allocating video ports:\n");
		struct sockaddr_in video_rtp_address, video_rtcp_address;
		while(session->media.local_video_rtp_port == 0 || session->media.local_video_rtcp_port == 0) {
			if(attempts == 0)	/* Too many failures */
				return -1;
			if(session->media.video_rtp_fd == -1) {
				session->media.video_rtp_fd = socket(AF_INET, SOCK_DGRAM, 0);
			}
			if(session->media.video_rtcp_fd == -1) {
				session->media.video_rtcp_fd = socket(AF_INET, SOCK_DGRAM, 0);
			}
			int rtp_port = g_random_int_range(10000, 60000);	/* FIXME Should this be configurable? */
			if(rtp_port % 2)
				rtp_port++;	/* Pick an even port for RTP */
			video_rtp_address.sin_family = AF_INET;
			video_rtp_address.sin_port = htons(rtp_port);
			inet_pton(AF_INET, local_ip, &video_rtp_address.sin_addr.s_addr);
			if(bind(session->media.video_rtp_fd, (struct sockaddr *)(&video_rtp_address), sizeof(struct sockaddr)) < 0) {
				JANUS_LOG(LOG_ERR, "Bind failed for video RTP (port %d), trying a different one...\n", rtp_port);
				attempts--;
				continue;
			}
			JANUS_LOG(LOG_VERB, "Video RTP listener bound to port %d\n", rtp_port);
			int rtcp_port = rtp_port+1;
			video_rtcp_address.sin_family = AF_INET;
			video_rtcp_address.sin_port = htons(rtcp_port);
			inet_pton(AF_INET, local_ip, &video_rtcp_address.sin_addr.s_addr);
			if(bind(session->media.video_rtcp_fd, (struct sockaddr *)(&video_rtcp_address), sizeof(struct sockaddr)) < 0) {
				JANUS_LOG(LOG_ERR, "Bind failed for video RTCP (port %d), trying a different one...\n", rtcp_port);
				/* RTP socket is not valid anymore, reset it */
				close(session->media.video_rtp_fd);
				session->media.video_rtp_fd = -1;
				attempts--;
				continue;
			}
			JANUS_LOG(LOG_VERB, "Video RTCP listener bound to port %d\n", rtcp_port);
			session->media.local_video_rtp_port = rtp_port;
			session->media.local_video_rtcp_port = rtcp_port;
		}
	}
	return 0;
}

/* Thread to relay RTP/RTCP frames coming from the SIP peer */
static void *janus_sip_relay_thread(void *data) {
	janus_sip_session *session = (janus_sip_session *)data;
	if(!session || !session->account.username || !session->callee) {
		g_thread_unref(g_thread_self());
		return NULL;
	}
	janus_refcount_increase(&session->ref);
	JANUS_LOG(LOG_VERB, "Starting relay thread (%s <--> %s)\n", session->account.username, session->callee);

	gboolean have_server_ip = TRUE;
	struct sockaddr_in server_addr;
	memset(&server_addr, 0, sizeof(server_addr));
	server_addr.sin_family = AF_INET;
	if((inet_aton(session->media.remote_ip, &server_addr.sin_addr)) <= 0) {	/* Not a numeric IP... */
		struct hostent *host = gethostbyname(session->media.remote_ip);	/* ...resolve name */
		if(!host) {
			JANUS_LOG(LOG_ERR, "[SIP-%s] Couldn't get host (%s)\n", session->account.username, session->media.remote_ip);
			have_server_ip = FALSE;
		} else {
			server_addr.sin_addr = *(struct in_addr *)host->h_addr_list;
		}
	}

	JANUS_LOG(LOG_VERB, "[SIP-%s] Audio:\n", session->account.username);
	JANUS_LOG(LOG_VERB, "[SIP-%s]   RTP: %d, %s:%d\n", session->account.username, session->media.audio_rtp_fd, session->media.remote_ip, session->media.remote_audio_rtp_port);
	JANUS_LOG(LOG_VERB, "[SIP-%s]  RTCP: %d, %s:%d\n", session->account.username, session->media.audio_rtcp_fd, session->media.remote_ip, session->media.remote_audio_rtcp_port);
	JANUS_LOG(LOG_VERB, "[SIP-%s] Video:\n", session->account.username);
	JANUS_LOG(LOG_VERB, "[SIP-%s]   RTP: %d, %s:%d\n", session->account.username, session->media.video_rtp_fd, session->media.remote_ip, session->media.remote_video_rtp_port);
	JANUS_LOG(LOG_VERB, "[SIP-%s]  RTCP: %d, %s:%d\n", session->account.username, session->media.video_rtcp_fd, session->media.remote_ip, session->media.remote_video_rtcp_port);

	/* Connect peers (FIXME This pretty much sucks right now) */
	if(have_server_ip && session->media.remote_audio_rtp_port) {
		server_addr.sin_port = htons(session->media.remote_audio_rtp_port);
		if(connect(session->media.audio_rtp_fd, (struct sockaddr *)&server_addr, sizeof(struct sockaddr)) == -1) {
			JANUS_LOG(LOG_ERR, "[SIP-%s] Couldn't connect audio RTP? (%s:%d)\n", session->account.username, session->media.remote_ip, session->media.remote_audio_rtp_port);
			JANUS_LOG(LOG_ERR, "[SIP-%s]   -- %d (%s)\n", session->account.username, errno, strerror(errno));
		}
	}
	if(have_server_ip && session->media.remote_audio_rtcp_port) {
		server_addr.sin_port = htons(session->media.remote_audio_rtcp_port);
		if(connect(session->media.audio_rtcp_fd, (struct sockaddr *)&server_addr, sizeof(struct sockaddr)) == -1) {
			JANUS_LOG(LOG_ERR, "[SIP-%s] Couldn't connect audio RTCP? (%s:%d)\n", session->account.username, session->media.remote_ip, session->media.remote_audio_rtcp_port);
			JANUS_LOG(LOG_ERR, "[SIP-%s]   -- %d (%s)\n", session->account.username, errno, strerror(errno));
		}
	}
	if(have_server_ip && session->media.remote_video_rtp_port) {
		server_addr.sin_port = htons(session->media.remote_video_rtp_port);
		if(connect(session->media.video_rtp_fd, (struct sockaddr *)&server_addr, sizeof(struct sockaddr)) == -1) {
			JANUS_LOG(LOG_ERR, "[SIP-%s] Couldn't connect video RTP? (%s:%d)\n", session->account.username, session->media.remote_ip, session->media.remote_video_rtp_port);
			JANUS_LOG(LOG_ERR, "[SIP-%s]   -- %d (%s)\n", session->account.username, errno, strerror(errno));
		}
	}
	if(have_server_ip && session->media.remote_video_rtcp_port) {
		server_addr.sin_port = htons(session->media.remote_video_rtcp_port);
		if(connect(session->media.video_rtcp_fd, (struct sockaddr *)&server_addr, sizeof(struct sockaddr)) == -1) {
			JANUS_LOG(LOG_ERR, "[SIP-%s] Couldn't connect video RTCP? (%s:%d)\n", session->account.username, session->media.remote_ip, session->media.remote_video_rtcp_port);
			JANUS_LOG(LOG_ERR, "[SIP-%s]   -- %d (%s)\n", session->account.username, errno, strerror(errno));
		}
	}

	if(!session->callee) {
		JANUS_LOG(LOG_VERB, "[SIP-%s] Leaving thread, no callee...\n", session->account.username);
		janus_refcount_decrease(&session->ref);
		g_thread_unref(g_thread_self());
		return NULL;
	}
	/* File descriptors */
	socklen_t addrlen;
	struct sockaddr_in remote;
	int resfd = 0, bytes = 0;
	struct pollfd fds[4];
	char buffer[1500];
	memset(buffer, 0, 1500);
	/* Loop */
	int num = 0;
<<<<<<< HEAD
	while(session != NULL && !g_atomic_int_get(&session->destroyed) &&
=======
	gboolean goon = TRUE;
	while(goon && session != NULL && !session->destroyed &&
>>>>>>> a9a65a8b
			session->status > janus_sip_call_status_idle &&
			session->status < janus_sip_call_status_closing) {	/* FIXME We need a per-call watchdog as well */
		/* Prepare poll */
		num = 0;
		if(session->media.audio_rtp_fd != -1) {
			fds[num].fd = session->media.audio_rtp_fd;
			fds[num].events = POLLIN;
			fds[num].revents = 0;
			num++;
		}
		if(session->media.audio_rtcp_fd != -1) {
			fds[num].fd = session->media.audio_rtcp_fd;
			fds[num].events = POLLIN;
			fds[num].revents = 0;
			num++;
		}
		if(session->media.video_rtp_fd != -1) {
			fds[num].fd = session->media.video_rtp_fd;
			fds[num].events = POLLIN;
			fds[num].revents = 0;
			num++;
		}
		if(session->media.video_rtcp_fd != -1) {
			fds[num].fd = session->media.video_rtcp_fd;
			fds[num].events = POLLIN;
			fds[num].revents = 0;
			num++;
		}
		/* Wait for some data */
		resfd = poll(fds, num, 1000);
		if(resfd < 0) {
			JANUS_LOG(LOG_ERR, "[SIP-%s] Error polling...\n", session->account.username);
			JANUS_LOG(LOG_ERR, "[SIP-%s]   -- %d (%s)\n", session->account.username, errno, strerror(errno));
			break;
		} else if(resfd == 0) {
			/* No data, keep going */
			continue;
		}
		if(session == NULL || g_atomic_int_get(&session->destroyed) ||
				session->status <= janus_sip_call_status_idle ||
				session->status >= janus_sip_call_status_closing)
			break;
		int i = 0;
		for(i=0; i<num; i++) {
			if(fds[i].revents & (POLLERR | POLLHUP)) {
				/* Socket error? */
				JANUS_LOG(LOG_ERR, "[SIP-%s] Error polling: %s...\n", session->account.username,
					fds[i].revents & POLLERR ? "POLLERR" : "POLLHUP");
				JANUS_LOG(LOG_ERR, "[SIP-%s]   -- %d (%s)\n", session->account.username, errno, strerror(errno));
				goon = FALSE;	/* Can we assume it's pretty much over, after a POLLERR? */
				/* FIXME Simulate a "hangup" coming from the browser */
				janus_sip_message *msg = g_malloc0(sizeof(janus_sip_message));
				msg->handle = session->handle;
				msg->message = g_strdup("{\"request\":\"hangup\"}");
				msg->transaction = NULL;
				msg->sdp_type = NULL;
				msg->sdp = NULL;
				g_async_queue_push(messages, msg);
				break;
			} else if(fds[i].revents & POLLIN) {
				/* Got an RTP/RTCP packet */
				if(session->media.audio_rtp_fd != -1 && fds[i].fd == session->media.audio_rtp_fd) {
					/* Got something audio (RTP) */
					addrlen = sizeof(remote);
					bytes = recvfrom(session->media.audio_rtp_fd, buffer, 1500, 0, (struct sockaddr*)&remote, &addrlen);
					//~ JANUS_LOG(LOG_VERB, "************************\nGot %d bytes on the audio RTP channel...\n", bytes);
					//~ rtp_header_t *rtp = (rtp_header_t *)buffer;
					//~ JANUS_LOG(LOG_VERB, " ... parsed RTP packet (ssrc=%u, pt=%u, seq=%u, ts=%u)...\n",
						//~ ntohl(rtp->ssrc), rtp->type, ntohs(rtp->seq_number), ntohl(rtp->timestamp));
					if(session->media.audio_ssrc_peer == 0) {
						rtp_header *header = (rtp_header *)buffer;
						session->media.audio_ssrc_peer = ntohl(header->ssrc);
						JANUS_LOG(LOG_VERB, "Got SIP peer audio SSRC: %"SCNu32"\n", session->media.audio_ssrc_peer);
					}
					/* Is this SRTP? */
					if(session->media.has_srtp_remote) {
						int buflen = bytes;
						err_status_t res = srtp_unprotect(session->media.audio_srtp_in, buffer, &buflen);
						if(res != err_status_ok && res != err_status_replay_fail && res != err_status_replay_old) {
							rtp_header *header = (rtp_header *)buffer;
							guint32 timestamp = ntohl(header->timestamp);
							guint16 seq = ntohs(header->seq_number);
							JANUS_LOG(LOG_ERR, "[SIP-%s] Audio SRTP unprotect error: %s (len=%d-->%d, ts=%"SCNu32", seq=%"SCNu16")\n",
								session->account.username, janus_sip_get_srtp_error(res), bytes, buflen, timestamp, seq);
							continue;
						}
						bytes = buflen;
					}
					/* Save the frame if we're recording */
					if(session->arc_peer)
						janus_recorder_save_frame(session->arc_peer, buffer, bytes);
					/* Relay to browser */
					gateway->relay_rtp(session->handle, 0, buffer, bytes);
					continue;
				} else if(session->media.audio_rtcp_fd != -1 && fds[i].fd == session->media.audio_rtcp_fd) {
					/* Got something audio (RTCP) */
					addrlen = sizeof(remote);
					bytes = recvfrom(session->media.audio_rtcp_fd, buffer, 1500, 0, (struct sockaddr*)&remote, &addrlen);
					//~ JANUS_LOG(LOG_VERB, "************************\nGot %d bytes on the audio RTCP channel...\n", bytes);
					/* Is this SRTCP? */
					if(session->media.has_srtp_remote) {
						int buflen = bytes;
						err_status_t res = srtp_unprotect_rtcp(session->media.audio_srtp_in, buffer, &buflen);
						if(res != err_status_ok && res != err_status_replay_fail && res != err_status_replay_old) {
							JANUS_LOG(LOG_ERR, "[SIP-%s] Audio SRTCP unprotect error: %s (len=%d-->%d)\n",
								session->account.username, janus_sip_get_srtp_error(res), bytes, buflen);
							continue;
						}
						bytes = buflen;
					}
					/* Relay to browser */
					gateway->relay_rtcp(session->handle, 0, buffer, bytes);
					continue;
				} else if(session->media.video_rtp_fd != -1 && fds[i].fd == session->media.video_rtp_fd) {
					/* Got something video (RTP) */
					addrlen = sizeof(remote);
					bytes = recvfrom(session->media.video_rtp_fd, buffer, 1500, 0, (struct sockaddr*)&remote, &addrlen);
					//~ JANUS_LOG(LOG_VERB, "************************\nGot %d bytes on the video RTP channel...\n", bytes);
					//~ rtp_header_t *rtp = (rtp_header_t *)buffer;
					//~ JANUS_LOG(LOG_VERB, " ... parsed RTP packet (ssrc=%u, pt=%u, seq=%u, ts=%u)...\n",
						//~ ntohl(rtp->ssrc), rtp->type, ntohs(rtp->seq_number), ntohl(rtp->timestamp));
					if(session->media.video_ssrc_peer == 0) {
						rtp_header *header = (rtp_header *)buffer;
						session->media.video_ssrc_peer = ntohl(header->ssrc);
						JANUS_LOG(LOG_VERB, "Got SIP peer video SSRC: %"SCNu32"\n", session->media.video_ssrc_peer);
					}
					/* Is this SRTP? */
					if(session->media.has_srtp_remote) {
						int buflen = bytes;
						err_status_t res = srtp_unprotect(session->media.video_srtp_in, buffer, &buflen);
						if(res != err_status_ok && res != err_status_replay_fail && res != err_status_replay_old) {
							rtp_header *header = (rtp_header *)buffer;
							guint32 timestamp = ntohl(header->timestamp);
							guint16 seq = ntohs(header->seq_number);
							JANUS_LOG(LOG_ERR, "[SIP-%s] Video SRTP unprotect error: %s (len=%d-->%d, ts=%"SCNu32", seq=%"SCNu16")\n",
								session->account.username, janus_sip_get_srtp_error(res), bytes, buflen, timestamp, seq);
							continue;
						}
						bytes = buflen;
					}
					/* Save the frame if we're recording */
					if(session->vrc_peer)
						janus_recorder_save_frame(session->vrc_peer, buffer, bytes);
					/* Relay to browser */
					gateway->relay_rtp(session->handle, 1, buffer, bytes);
					continue;
				} else if(session->media.video_rtcp_fd != -1 && fds[i].fd == session->media.video_rtcp_fd) {
					/* Got something video (RTCP) */
					addrlen = sizeof(remote);
					bytes = recvfrom(session->media.video_rtcp_fd, buffer, 1500, 0, (struct sockaddr*)&remote, &addrlen);
					//~ JANUS_LOG(LOG_VERB, "************************\nGot %d bytes on the video RTCP channel...\n", bytes);
					/* Is this SRTCP? */
					if(session->media.has_srtp_remote) {
						int buflen = bytes;
						err_status_t res = srtp_unprotect_rtcp(session->media.video_srtp_in, buffer, &buflen);
						if(res != err_status_ok && res != err_status_replay_fail && res != err_status_replay_old) {
							JANUS_LOG(LOG_ERR, "[SIP-%s] Video SRTP unprotect error: %s (len=%d-->%d)\n",
								session->account.username, janus_sip_get_srtp_error(res), bytes, buflen);
							continue;
						}
						bytes = buflen;
					}
					/* Relay to browser */
					gateway->relay_rtcp(session->handle, 1, buffer, bytes);
					continue;
				}
			}
		}
	}
	if(session->media.audio_rtp_fd != -1) {
		close(session->media.audio_rtp_fd);
		session->media.audio_rtp_fd = -1;
	}
	if(session->media.audio_rtcp_fd != -1) {
		close(session->media.audio_rtcp_fd);
		session->media.audio_rtcp_fd = -1;
	}
	session->media.local_audio_rtp_port = 0;
	session->media.local_audio_rtcp_port = 0;
	session->media.audio_ssrc = 0;
	if(session->media.video_rtp_fd != -1) {
		close(session->media.video_rtp_fd);
		session->media.video_rtp_fd = -1;
	}
	if(session->media.video_rtcp_fd != -1) {
		close(session->media.video_rtcp_fd);
		session->media.video_rtcp_fd = -1;
	}
	session->media.local_video_rtp_port = 0;
	session->media.local_video_rtcp_port = 0;
	session->media.video_ssrc = 0;
	/* Clean up SRTP stuff, if needed */
	janus_sip_srtp_cleanup(session);
	/* Done */
	JANUS_LOG(LOG_VERB, "Leaving SIP relay thread\n");
	janus_refcount_decrease(&session->ref);
	g_thread_unref(g_thread_self());
	return NULL;
}


/* Sofia Event thread */
gpointer janus_sip_sofia_thread(gpointer user_data) {
	janus_sip_session *session = (janus_sip_session *)user_data;
	if(session == NULL || session->account.username == NULL) {
		g_thread_unref(g_thread_self());
		return NULL;
	}
	janus_refcount_increase(&session->ref);
	JANUS_LOG(LOG_VERB, "Joining sofia loop thread (%s)...\n", session->account.username);
	session->stack = g_malloc0(sizeof(ssip_t));
	session->stack->session = session;
	session->stack->s_nua = NULL;
	session->stack->s_nh_r = NULL;
	session->stack->s_nh_i = NULL;
	session->stack->s_root = su_root_create(session->stack);
	su_home_init(session->stack->s_home);
	JANUS_LOG(LOG_VERB, "Setting up sofia stack (sip:%s@%s)\n", session->account.username, local_ip);
	char sip_url[128];
	char sips_url[128];
	char *ipv6;
	ipv6 = strstr(local_ip, ":");
	g_snprintf(sip_url, sizeof(sip_url), "sip:%s%s%s:*", ipv6 ? "[" : "", local_ip, ipv6 ? "]" : "");
	g_snprintf(sips_url, sizeof(sips_url), "sips:%s%s%s:*", ipv6 ? "[" : "", local_ip, ipv6 ? "]" : "");
	char outbound_options[256] = "use-rport no-validate";
	if(keepalive_interval > 0)
		g_strlcat(outbound_options, " options-keepalive", sizeof(outbound_options));
	if(!behind_nat)
		g_strlcat(outbound_options, " no-natify", sizeof(outbound_options));
	session->stack->s_nua = nua_create(session->stack->s_root,
				janus_sip_sofia_callback,
				session,
				SIPTAG_ALLOW_STR("INVITE, ACK, BYE, CANCEL, OPTIONS"),
				NUTAG_M_USERNAME(session->account.username),
				NUTAG_URL(sip_url),
				TAG_IF(session->account.sips, NUTAG_SIPS_URL(sips_url)),
				SIPTAG_USER_AGENT_STR(user_agent),
				NUTAG_KEEPALIVE(keepalive_interval * 1000),	/* Sofia expects it in milliseconds */
				NUTAG_OUTBOUND(outbound_options),
				SIPTAG_SUPPORTED(NULL),
				TAG_NULL());
	su_root_run(session->stack->s_root);
	/* When we get here, we're done */
	nua_destroy(session->stack->s_nua);
	su_root_destroy(session->stack->s_root);
	session->stack->s_root = NULL;
	su_home_deinit(session->stack->s_home);
	su_home_unref(session->stack->s_home);
	su_deinit();
	janus_refcount_decrease(&session->ref);
	JANUS_LOG(LOG_VERB, "Leaving sofia loop thread...\n");
	g_thread_unref(g_thread_self());
	return NULL;
}<|MERGE_RESOLUTION|>--- conflicted
+++ resolved
@@ -2848,12 +2848,8 @@
 	memset(buffer, 0, 1500);
 	/* Loop */
 	int num = 0;
-<<<<<<< HEAD
-	while(session != NULL && !g_atomic_int_get(&session->destroyed) &&
-=======
 	gboolean goon = TRUE;
-	while(goon && session != NULL && !session->destroyed &&
->>>>>>> a9a65a8b
+	while(goon && session != NULL && !g_atomic_int_get(&session->destroyed) &&
 			session->status > janus_sip_call_status_idle &&
 			session->status < janus_sip_call_status_closing) {	/* FIXME We need a per-call watchdog as well */
 		/* Prepare poll */
